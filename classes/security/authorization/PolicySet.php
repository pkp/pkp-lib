--- conflicted
+++ resolved
@@ -109,8 +109,6 @@
     {
         return $this->_effectIfNoPolicyApplies;
     }
-<<<<<<< HEAD
-=======
 
     /**
      * This method must return a value of either AUTHORIZATION_DENY or AUTHORIZATION_PERMIT.
@@ -121,11 +119,4 @@
     {
         throw new Exception('Not implemented');
     }
-}
-
-if (!PKP_STRICT_MODE) {
-    class_alias('\PKP\security\authorization\PolicySet', '\PolicySet');
-    define('COMBINING_DENY_OVERRIDES', PolicySet::COMBINING_DENY_OVERRIDES);
-    define('COMBINING_PERMIT_OVERRIDES', PolicySet::COMBINING_PERMIT_OVERRIDES);
->>>>>>> 412881a4
 }