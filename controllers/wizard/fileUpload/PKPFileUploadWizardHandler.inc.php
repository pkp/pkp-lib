<?php

/**
 * @file controllers/wizard/fileUpload/FileUploadWizardHandler.inc.php
 *
 * Copyright (c) 2014-2018 Simon Fraser University
 * Copyright (c) 2003-2018 John Willinsky
 * Distributed under the GNU GPL v2. For full terms see the file docs/COPYING.
 *
 * @class FileUploadWizardHandler
 * @ingroup controllers_wizard_fileUpload
 *
 * @brief A controller that handles basic server-side
 *  operations of the file upload wizard.
 */

// Import the base handler.
import('classes.handler.Handler');

// Import JSON class for use with all AJAX requests.
import('lib.pkp.classes.core.JSONMessage');

class PKPFileUploadWizardHandler extends Handler {
	/** @var integer */
	var $_fileStage;

	/** @var array */
	var $_uploaderRoles;

	/** @var boolean */
	var $_revisionOnly;

	/** @var int */
	var $_reviewRound;

	/** @var integer */
	var $_revisedFileId;

	/** @var integer */
	var $_assocType;

	/** @var integer */
	var $_assocId;


	/**
	 * Constructor
	 */
	function __construct() {
		parent::__construct();
		$this->addRoleAssignment(
			array(ROLE_ID_MANAGER, ROLE_ID_SUB_EDITOR, ROLE_ID_AUTHOR, ROLE_ID_REVIEWER, ROLE_ID_ASSISTANT),
			array(
				'startWizard', 'displayFileUploadForm',
				'uploadFile', 'confirmRevision',
				'editMetadata',
				'finishFileSubmission'
			)
		);
	}


	//
	// Implement template methods from PKPHandler
	//
	/**
	 * @copydoc PKPHandler::initialize()
	 */
	function initialize($request, $args) {
		parent::initialize($request, $args);
		// Configure the wizard with the authorized submission and file stage.
		// Validated in authorize.
		$this->_fileStage = (int)$request->getUserVar('fileStage');

		// Set the uploader roles (if given).
		$uploaderRoles = $request->getUserVar('uploaderRoles');
		if (!empty($uploaderRoles)) {
			$this->_uploaderRoles = array();
			$uploaderRoles = explode('-', $uploaderRoles);
			foreach($uploaderRoles as $uploaderRole) {
				if (!is_numeric($uploaderRole)) fatalError('Invalid uploader role!');
				$this->_uploaderRoles[] = (int)$uploaderRole;
			}
		}

		// Do we allow revisions only?
		$this->_revisionOnly = (boolean)$request->getUserVar('revisionOnly');
		$reviewRound = $this->getReviewRound();
		$this->_assocType = $request->getUserVar('assocType') ? (int)$request->getUserVar('assocType') : null;
		$this->_assocId = $request->getUserVar('assocId') ? (int)$request->getUserVar('assocId') : null;

		// The revised file will be non-null if we revise a single existing file.
		if ($this->getRevisionOnly() && $request->getUserVar('revisedFileId')) {
			// Validated in authorize.
			$this->_revisedFileId = (int)$request->getUserVar('revisedFileId');
		}

		// Load translations.
		AppLocale::requireComponents(
			LOCALE_COMPONENT_APP_SUBMISSION,
			LOCALE_COMPONENT_PKP_SUBMISSION,
			LOCALE_COMPONENT_PKP_COMMON,
			LOCALE_COMPONENT_APP_COMMON
		);
	}

	function authorize($request, &$args, $roleAssignments) {
		// Allow both reviewers (if in review) and context roles.
		import('lib.pkp.classes.security.authorization.ReviewStageAccessPolicy');

		$this->addPolicy(new ReviewStageAccessPolicy($request, $args, $roleAssignments, 'submissionId', $request->getUserVar('stageId')), true);

		return parent::authorize($request, $args, $roleAssignments);
	}


	//
	// Getters and Setters
	//
	/**
	 * The submission to which we upload files.
	 * @return Submission
	 */
	function getSubmission() {
		return $this->getAuthorizedContextObject(ASSOC_TYPE_SUBMISSION);
	}


	/**
	 * Get the authorized workflow stage.
	 * @return integer One of the WORKFLOW_STAGE_ID_* constants.
	 */
	function getStageId() {
		return $this->getAuthorizedContextObject(ASSOC_TYPE_WORKFLOW_STAGE);
	}

	/**
	 * Get the workflow stage file storage that
	 * we upload files to. One of the SUBMISSION_FILE_*
	 * constants.
	 * @return integer
	 */
	function getFileStage() {
		return $this->_fileStage;
	}

	/**
	 * Get the uploader roles.
	 * @return array
	 */
	function getUploaderRoles() {
		return $this->_uploaderRoles;
	}

	/**
	 * Does this uploader only allow revisions and no new files?
	 * @return boolean
	 */
	function getRevisionOnly() {
		return $this->_revisionOnly;
	}

	/**
	 * Get review round object.
	 * @return ReviewRound
	 */
	function getReviewRound() {
		return $this->getAuthorizedContextObject(ASSOC_TYPE_REVIEW_ROUND);
	}

	/**
	 * Get the id of the file to be revised (if any).
	 * @return integer
	 */
	function getRevisedFileId() {
		return $this->_revisedFileId;
	}

	/**
	 * Get the assoc type (if any)
	 * @return integer
	 */
	function getAssocType() {
		return $this->_assocType;
	}

	/**
	 * Get the assoc id (if any)
	 * @return integer
	 */
	function getAssocId() {
		return $this->_assocId;
	}

	//
	// Public handler methods
	//
	/**
	 * Displays the file upload wizard.
	 * @param $args array
	 * @param $request Request
	 * @return JSONMessage JSON object
	 */
	function startWizard($args, $request) {
		$templateMgr = TemplateManager::getManager($request);
		$reviewRound = $this->getReviewRound();
		$templateMgr->assign(array(
			'submissionId' => $this->getSubmission()->getId(),
			'stageId' => $this->getStageId(),
			'uploaderRoles' => implode('-', (array) $this->getUploaderRoles()),
			'fileStage' => $this->getFileStage(),
			'isReviewer' => $request->getUserVar('isReviewer'),
			'revisionOnly' => $this->getRevisionOnly(),
			'reviewRoundId' => is_a($reviewRound, 'ReviewRound')?$reviewRound->getId():null,
			'revisedFileId' => $this->getRevisedFileId(),
			'assocType' => $this->getAssocType(),
			'assocId' => $this->getAssocId(),
			'dependentFilesOnly' => $request->getUserVar('dependentFilesOnly'),
		));
		return $templateMgr->fetchJson('controllers/wizard/fileUpload/fileUploadWizard.tpl');
	}

	/**
	 * Render the file upload form in its initial state.
	 * @param $args array
	 * @param $request Request
	 * @return JSONMessage JSON object
	 */
	function displayFileUploadForm($args, $request) {
		// Instantiate, configure and initialize the form.
		import('lib.pkp.controllers.wizard.fileUpload.form.SubmissionFilesUploadForm');
		$submission = $this->getSubmission();
		$fileForm = new SubmissionFilesUploadForm(
			$request, $submission->getId(), $this->getStageId(), $this->getUploaderRoles(), $this->getFileStage(),
			$this->getRevisionOnly(), $this->getReviewRound(), $this->getRevisedFileId(),
			$this->getAssocType(), $this->getAssocId()
		);
		$fileForm->initData($args, $request);

		// Render the form.
		return new JSONMessage(true, $fileForm->fetch($request));
	}

	/**
	 * Upload a file and render the modified upload wizard.
	 * @param $args array
	 * @param $request Request
	 * @return JSONMessage JSON object
	 */
	function uploadFile($args, $request) {
		// Instantiate the file upload form.
		$submission = $this->getSubmission();
		import('lib.pkp.controllers.wizard.fileUpload.form.SubmissionFilesUploadForm');
		$uploadForm = new SubmissionFilesUploadForm(
			$request, $submission->getId(), $this->getStageId(), null, $this->getFileStage(),
			$this->getRevisionOnly(), $this->getReviewRound(), null, $this->getAssocType(), $this->getAssocId()
		);
		$uploadForm->readInputData();

		// Validate the form and upload the file.
		if (!$uploadForm->validate($request)) {
			return new JSONMessage(true, $uploadForm->fetch($request));
		}

		$uploadedFile = $uploadForm->execute($request); /* @var $uploadedFile SubmissionFile */
		if (!is_a($uploadedFile, 'SubmissionFile')) {
			return new JSONMessage(false, __('common.uploadFailed'));
		}

		$this->_attachEntities($uploadedFile);

		// Retrieve file info to be used in a JSON response.
		$uploadedFileInfo = $this->_getUploadedFileInfo($uploadedFile);
		$reviewRound = $this->getReviewRound();

		// If no revised file id was given then try out whether
		// the user maybe accidentally didn't identify this file as a revision.
		if (!$uploadForm->getRevisedFileId()) {
<<<<<<< HEAD
			$files = $uploadForm->getSubmissionFiles();
			$revisedFileId = $this->_checkForRevision($uploadedFile, $files);
=======
			$user = $request->getUser();
			$revisionSubmissionFilesSelection = $uploadForm->getRevisionSubmissionFilesSelection($user, $uploadedFile);
			$revisedFileId = $this->_checkForRevision($uploadedFile, $revisionSubmissionFilesSelection);
>>>>>>> 02d0f186
			if ($revisedFileId) {
				// Instantiate the revision confirmation form.
				import('lib.pkp.controllers.wizard.fileUpload.form.SubmissionFilesUploadConfirmationForm');
				$confirmationForm = new SubmissionFilesUploadConfirmationForm($request, $submission->getId(), $this->getStageId(), $this->getFileStage(), $reviewRound, $revisedFileId, $this->getAssocType(), $this->getAssocId(), $uploadedFile);
				$confirmationForm->initData($args, $request);

				// Render the revision confirmation form.
				return new JSONMessage(true, $confirmationForm->fetch($request), '0', $uploadedFileInfo);
			}
		}

		// Advance to the next step (i.e. meta-data editing).
		return new JSONMessage(true, '', '0', $uploadedFileInfo);
	}

	/**
	 * Attach any dependent entities to a new file upload.
	 * @param $submissionFile SubmissionFile
	 */
	protected function _attachEntities($submissionFile) {
		switch ($submissionFile->getFileStage()) {
			case SUBMISSION_FILE_REVIEW_FILE:
			case SUBMISSION_FILE_REVIEW_ATTACHMENT:
			case SUBMISSION_FILE_REVIEW_REVISION:
				// Add the uploaded review file to the review round.
				$reviewRound = $this->getReviewRound();
				$submissionFileDao = DAORegistry::getDAO('SubmissionFileDAO');
				$submissionFileDao->assignRevisionToReviewRound($submissionFile->getFileId(), $submissionFile->getRevision(), $reviewRound);

				if ($submissionFile->getFileStage() == SUBMISSION_FILE_REVIEW_REVISION) {
					// Get a list of author user IDs
					$authorUserIds = array();
					$stageAssignmentDao = DAORegistry::getDAO('StageAssignmentDAO');
					$submitterAssignments = $stageAssignmentDao->getBySubmissionAndRoleId($reviewRound->getSubmissionId(), ROLE_ID_AUTHOR);
					while ($assignment = $submitterAssignments->next()) {
						$authorUserIds[] = $assignment->getUserId();
					}

					// Update the task notifications
					$notificationMgr = new NotificationManager();
					$notificationMgr->updateNotification(
						PKPApplication::getRequest(),
						array(NOTIFICATION_TYPE_PENDING_INTERNAL_REVISIONS, NOTIFICATION_TYPE_PENDING_EXTERNAL_REVISIONS),
						$authorUserIds,
						ASSOC_TYPE_SUBMISSION,
						$reviewRound->getSubmissionId()
					);

					// Update the ReviewRound status when revision is submitted
					import('lib.pkp.classes.submission.reviewRound.ReviewRoundDAO');
					$reviewRoundDao = DAORegistry::getDAO('ReviewRoundDAO');
					$reviewRoundDao->updateStatus($reviewRound);

					// Notify editors about the revision upload
					$submission = $this->getSubmission();
					$request = Application::getRequest();
					$router = $request->getRouter();
					$dispatcher = $router->getDispatcher();
					$context = $request->getContext();
					$uploader = $request->getUser();
					// If the file is uploaded by an author
					if (in_array($uploader->getId(), $authorUserIds)) {
						import('lib.pkp.classes.mail.SubmissionMailTemplate');
						$mail = new SubmissionMailTemplate($submission, 'REVISED_VERSION_NOTIFY');
						$mail->setReplyTo($context->getSetting('contactEmail'), $context->getSetting('contactName'));
						// Get editors assigned to the submission, consider also the recommendOnly editors
						$userDao = DAORegistry::getDAO('UserDAO');
						$editorsStageAssignments = $stageAssignmentDao->getEditorsAssignedToStage($submission->getId(), $this->getStageId());
						foreach ($editorsStageAssignments as $editorsStageAssignment) {
							$editorId = $editorsStageAssignment->getUserId();
							$editor = $userDao->getById($editorId);
							$mail->addRecipient($editor->getEmail(), $editor->getFullName());
						}
						// Get uploader name
						$submissionUrl = $dispatcher->url($request, ROUTE_PAGE, null, 'workflow', 'index', array($submission->getId(), $this->getStageId()));
						$mail->assignParams(array(
							'authorName' => $uploader->getFullName(),
							'editorialContactSignature' => $context->getSetting('contactName'),
							'submissionUrl' => $submissionUrl,
						));
						$mail->send();
					}
				}
				break;
		}
	}

	/**
	 * Confirm that the uploaded file is a revision of an
	 * earlier uploaded file.
	 * @param $args array
	 * @param $request Request
	 * @return JSONMessage JSON object
	 */
	function confirmRevision($args, $request) {
		// Instantiate the revision confirmation form.
		$submission = $this->getSubmission();
		import('lib.pkp.controllers.wizard.fileUpload.form.SubmissionFilesUploadConfirmationForm');
		// FIXME?: need assocType and assocId? Not sure if they would be used, so not adding now.
		$reviewRound = $this->getReviewRound();
		$confirmationForm = new SubmissionFilesUploadConfirmationForm(
			$request, $submission->getId(), $this->getStageId(), $this->getFileStage(), $reviewRound
		);
		$confirmationForm->readInputData();

		// Validate the form and revise the file.
		if ($confirmationForm->validate($request)) {
			if (is_a($uploadedFile = $confirmationForm->execute(), 'SubmissionFile')) {

				$this->_attachEntities($uploadedFile);

				// Go to the meta-data editing step.
				return new JSONMessage(true, '', '0', $this->_getUploadedFileInfo($uploadedFile));
			} else {

				return new JSONMessage(false, __('common.uploadFailed'));
			}
		} else {
			return new JSONMessage(true, $confirmationForm->fetch($request));
		}
	}

	/**
	 * Edit the metadata of the latest revision of
	 * the requested submission file.
	 * @param $args array
	 * @param $request Request
	 * @return JSONMessage JSON object
	 */
	function editMetadata($args, $request) {
		$metadataForm = $this->_getMetadataForm($request);
		$metadataForm->initData($args, $request);
		return new JSONMessage(true, $metadataForm->fetch($request));
	}

	/**
	 * Display the final tab of the modal
	 * @param $args array
	 * @param $request Request
	 * @return JSONMessage JSON object
	 */
	function finishFileSubmission($args, $request) {
		$submission = $this->getSubmission();

		// Validation not req'd -- just generating a JSON update message.
		$fileId = (int)$request->getUserVar('fileId');

		$templateMgr = TemplateManager::getManager($request);
		$templateMgr->assign('submissionId', $submission->getId());
		$templateMgr->assign('fileId', $fileId);
		if (isset($args['fileStage'])) {
			$templateMgr->assign('fileStage', $args['fileStage']);
		}

		return $templateMgr->fetchJson('controllers/wizard/fileUpload/form/fileSubmissionComplete.tpl');
	}


	//
	// Private helper methods
	//
	/**
	 * Retrieve the requested meta-data form.
	 * @param $request Request
	 * @return SubmissionFilesMetadataForm
	 */
	function _getMetadataForm($request) {
		$submissionFile = $this->getAuthorizedContextObject(ASSOC_TYPE_SUBMISSION_FILE);
		return $submissionFile->getMetadataForm($this->getStageId(), $this->getReviewRound());
	}

	/**
	 * Check if the uploaded file has a similar name to an existing
	 * file which would then be a candidate for a revised file.
	 * @param $uploadedFile SubmissionFile
	 * @param $submissionFiles array a list of submission files to
	 *  check the uploaded file against.
	 * @return integer the if of the possibly revised file or null
	 *  if no matches were found.
	 */
	function &_checkForRevision(&$uploadedFile, &$submissionFiles) {
		// Get the file name.
		$uploadedFileName = $uploadedFile->getOriginalFileName();

		// Start with the minimal required similarity.
		$minPercentage = Config::getVar('files', 'filename_revision_match', 70);

		// Find out whether one of the files belonging to the current
		// file stage matches the given file name.
		$possibleRevisedFileId = null;
		$matchedPercentage = 0;
		foreach ((array) $submissionFiles as $submissionFile) { /* @var $submissionFile SubmissionFile */
			// Test whether the current submission file is similar
			// to the uploaded file. (Transliterate to ASCII -- the
			// similar_text function can't handle UTF-8.)

			import('lib.pkp.classes.core.Transcoder');
			$transcoder = new Transcoder('UTF-8', 'ASCII', true);

			similar_text(
				$a = $transcoder->trans($uploadedFileName),
				$b = $transcoder->trans($submissionFile->getOriginalFileName()),
				$matchedPercentage
			);
			if($matchedPercentage > $minPercentage && !$this->_onlyNumbersDiffer($a, $b)) {
				// We found a file that might be a possible revision.
				$possibleRevisedFileId = $submissionFile->getFileId();

				// Reset the min percentage to this comparison's precentage
				// so that only better matches will be considered from now on.
				$minPercentage = $matchedPercentage;
			}
		}

		// Return the id of the file that we found similar.
		return $possibleRevisedFileId;
	}

	/**
	 * Helper function: check if the only difference between $a and $b
	 * is numeric. Used to exclude well-named but nearly identical file
	 * names from the revision detection pile (e.g. "Chapter 1" and
	 * "Chapter 2")
	 * @param $a string
	 * @param $b string
	 */
	function _onlyNumbersDiffer($a, $b) {
		if ($a == $b) return false;

		$pattern = '/([^0-9]*)([0-9]*)([^0-9]*)/';
		$aMatchCount = preg_match_all($pattern, $a, $aMatches, PREG_SET_ORDER);
		$bMatchCount = preg_match_all($pattern, $b, $bMatches, PREG_SET_ORDER);
		if ($aMatchCount != $bMatchCount || $aMatchCount == 0) return false;

		// Check each match. If the 1st and 3rd (text) parts all match
		// then only numbers differ in the two supplied strings.
		for ($i=0; $i<count($aMatches); $i++) {
			if ($aMatches[$i][1] != $bMatches[$i][1]) return false;
			if ($aMatches[$i][3] != $bMatches[$i][3]) return false;
		}

		// No counterexamples were found. Only numbers differ.
		return true;
	}

	/**
	 * Create an array that describes an uploaded file which can
	 * be used in a JSON response.
	 * @param SubmissionFile $uploadedFile
	 * @return array
	 */
	function _getUploadedFileInfo($uploadedFile) {
		return array(
			'uploadedFile' => array(
				'fileId' => $uploadedFile->getFileId(),
				'revision' => $uploadedFile->getRevision(),
				'name' => $uploadedFile->getLocalizedName(),
				'fileLabel' => $uploadedFile->getFileLabel(),
				'type' => $uploadedFile->getDocumentType(),
				'genreId' => $uploadedFile->getGenreId(),
			)
		);
	}
}

?><|MERGE_RESOLUTION|>--- conflicted
+++ resolved
@@ -276,14 +276,9 @@
 		// If no revised file id was given then try out whether
 		// the user maybe accidentally didn't identify this file as a revision.
 		if (!$uploadForm->getRevisedFileId()) {
-<<<<<<< HEAD
-			$files = $uploadForm->getSubmissionFiles();
-			$revisedFileId = $this->_checkForRevision($uploadedFile, $files);
-=======
 			$user = $request->getUser();
 			$revisionSubmissionFilesSelection = $uploadForm->getRevisionSubmissionFilesSelection($user, $uploadedFile);
 			$revisedFileId = $this->_checkForRevision($uploadedFile, $revisionSubmissionFilesSelection);
->>>>>>> 02d0f186
 			if ($revisedFileId) {
 				// Instantiate the revision confirmation form.
 				import('lib.pkp.controllers.wizard.fileUpload.form.SubmissionFilesUploadConfirmationForm');
