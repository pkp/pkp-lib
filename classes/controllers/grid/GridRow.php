--- conflicted
+++ resolved
@@ -233,8 +233,6 @@
         // Set the template.
         $this->setTemplate($template);
     }
-<<<<<<< HEAD
-=======
 
     /**
      * Category rows only have one cell and one label.  This is it.
@@ -244,15 +242,4 @@
     {
         return '';
     }
-}
-
-if (!PKP_STRICT_MODE) {
-    class_alias('\PKP\controllers\grid\GridRow', '\GridRow');
-    foreach ([
-        'GRID_ACTION_POSITION_ROW_CLICK',
-        'GRID_ACTION_POSITION_ROW_LEFT',
-    ] as $constantName) {
-        define($constantName, constant('\GridRow::' . $constantName));
-    }
->>>>>>> 412881a4
 }