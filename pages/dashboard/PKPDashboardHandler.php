--- conflicted
+++ resolved
@@ -174,12 +174,8 @@
                 'componentForms' => [
                     'contributorForm' => $contributorForm->getConfig(),
                     'logResponseForm' => $logResponseForm->getConfig(),
-<<<<<<< HEAD
                     'versionForm' => $versionForm->getConfig()
-                ]
-=======
                 ],
->>>>>>> 3b6f2e06
             ]
         ]);
 
