<?php

/**
 * @file classes/oai/PKPOAIDAO.php
 *
 * Copyright (c) 2014-2021 Simon Fraser University
 * Copyright (c) 2003-2021 John Willinsky
 * Distributed under the GNU GPL v3. For full terms see the file docs/COPYING.
 *
 * @class PKPOAIDAO
 *
 * @ingroup oai
 *
 * @see OAI
 *
 * @brief Base class for DAO operations for the OAI interface.
 */

namespace PKP\oai;

use PKP\plugins\Hook;

abstract class PKPOAIDAO extends \PKP\db\DAO
{
    /** @var OAI parent OAI object */
    public $oai;


    /**
     * Set parent OAI object.
     *
     * @param OAI $oai
     */
    public function setOAI($oai)
    {
        $this->oai = $oai;
    }

    //
    // Resumption tokens
    //
    /**
     * Clear stale resumption tokens.
     */
    public function clearTokens()
    {
        $this->update(
            'DELETE FROM oai_resumption_tokens WHERE expire < ?',
            [time()]
        );
    }

    /**
     * Retrieve a resumption token.
     *
     * @param string $tokenId OAI resumption token
     *
     * @return OAIResumptionToken
     */
    public function getToken($tokenId)
    {
        $result = $this->retrieve('SELECT * FROM oai_resumption_tokens WHERE token = ?', [$tokenId]);
        $row = $result->current();
        return $row ? new OAIResumptionToken($row->token, $row->record_offset, unserialize($row->params), $row->expire) : null;
    }

    /**
     * Insert an OAI resumption token, generating a new ID.
     *
     * @param OAIResumptionToken $token
     *
     * @return OAIResumptionToken
     */
    public function insertToken($token)
    {
        do {
            // Generate unique token ID
            $token->id = md5(uniqid(random_int(0, PHP_INT_MAX), true));
            $result = $this->retrieve(
                'SELECT COUNT(*) AS row_count FROM oai_resumption_tokens WHERE token = ?',
                [$token->id]
            );
            $row = $result->current();
            $val = $row->row_count;
        } while ($val != 0);

        $this->update(
            'INSERT INTO oai_resumption_tokens (token, record_offset, params, expire)
			VALUES
			(?, ?, ?, ?)',
            [$token->id, $token->offset, serialize($token->params), $token->expire]
        );

        return $token;
    }


    /**
     * Check if a data object ID specifies a data object.
     *
     * @param int $dataObjectId
     * @param array $setIds optional Objects ids that specify an OAI set,
     * in hierarchical order. If passed, will check for the data object id
     * only inside the specified set.
     *
     * @return bool
     */
    public function recordExists($dataObjectId, $setIds = [])
    {
        return $this->getRecord($dataObjectId, $setIds) ? true : false;
    }

    /**
     * Return OAI record for specified data object.
     *
     * @param int $dataObjectId
     * @param array $setIds optional Objects ids that specify an OAI set,
     * in hierarchical order. If passed, will check for the data object id
     * only inside the specified set.
     *
     * @return OAIRecord
     */
    public function getRecord($dataObjectId, $setIds = [])
    {
        $result = $this->_getRecordsRecordSetQuery($setIds, null, null, null, $dataObjectId);
        $row = $result->first();
        return $row ? $this->_returnRecordFromRow((array) $row) : null;
    }

    /**
     * Return set of OAI records matching specified parameters.
     *
     * @param array $setIds Objects ids that specify an OAI set,
     * in hierarchical order. The returned records will be part
     * of this set.
     * @param int $from timestamp
     * @param int $until timestamp
     * @param string $set setSpec
     * @param int $offset
     * @param int $limit
     * @param int $total
     *
     * @return array OAIRecord
     */
    public function getRecords($setIds, $from, $until, $set, $offset, $limit, &$total)
    {
        $query = $this->_getRecordsRecordSetQuery($setIds, $from, $until, $set);
        $total = $query->getCountForPagination();
        $results = $query->offset($offset)->limit($limit)->get();

        $records = [];
        foreach ($results as $row) {
            $records[] = $this->_returnRecordFromRow((array) $row);
        }
        return $records;
    }

    /**
     * Return set of OAI identifiers matching specified parameters.
     *
     * @param array $setIds Objects ids that specify an OAI set,
     * in hierarchical order. The returned records will be part
     * of this set.
     * @param int $from timestamp
     * @param int $until timestamp
     * @param string $set setSpec
     * @param int $offset
     * @param int $limit
     * @param int $total
     *
     * @return array OAIIdentifier
     */
    public function getIdentifiers($setIds, $from, $until, $set, $offset, $limit, &$total)
    {
        $query = $this->_getRecordsRecordSetQuery($setIds, $from, $until, $set);
        $total = $query->getCountForPagination();
        $results = $query->offset($offset)->limit($limit)->get();

        $records = [];
        foreach ($results as $row) {
            $records[] = $this->_returnIdentifierFromRow((array) $row);
        }
        return $records;
    }

    /**
     * Return the *nix timestamp of the earliest published submission.
     *
     * @param array $setIds optional Objects ids that specify an OAI set,
     * in hierarchical order. If empty, all records from
     * all sets will be included.
     *
     * @return int
     */
    public function getEarliestDatestamp($setIds = [])
    {
        $query = $this->_getRecordsRecordSetQuery($setIds, null, null, null, null, 'last_modified');
        if ($row = $query->first()) {
            $record = $this->_returnRecordFromRow((array) $row);
            return OAIUtils::UTCtoTimestamp($record->datestamp);
        }
        return 0;
    }


    //
    // Private helper methods.
    //
    /**
     * Return OAIRecord object from database row.
     *
     * @param array $row
     *
     * @return OAIRecord
     *
     * @hook OAIDAO::_returnRecordFromRow [[&$record, &$row]]
     */
    public function _returnRecordFromRow($row)
    {
        $record = new OAIRecord();
        $record = $this->_doCommonOAIFromRowOperations($record, $row);

        Hook::call('OAIDAO::_returnRecordFromRow', [&$record, &$row]);

        return $record;
    }

    /**
     * Return OAIIdentifier object from database row.
     *
     * @param array $row
     *
     * @return OAIIdentifier
     *
     * @hook OAIDAO::_returnIdentifierFromRow [[&$record, &$row]]
     */
    public function _returnIdentifierFromRow($row)
    {
        $record = new OAIIdentifier();
        $record = $this->_doCommonOAIFromRowOperations($record, $row);

        Hook::call('OAIDAO::_returnIdentifierFromRow', [&$record, &$row]);

        return $record;
    }

    /**
     * Common operations for OAIRecord and OAIIdentifier object data set.
     *
     * @param OAIRecord|OAIIdentifier $record
     * @param array $row
     *
     * @return OAIRecord|OAIIdentifier
     */
    public function _doCommonOAIFromRowOperations($record, $row)
    {
        $record->datestamp = OAIUtils::UTCDate(strtotime($this->datetimeFromDB($row['last_modified'])));

        if (isset($row['tombstone_id'])) {
            $record->identifier = $row['oai_identifier'];
            $record->sets = [$row['set_spec']];
            $record->status = OAI::OAIRECORD_STATUS_DELETED;
        } else {
            $record->status = OAI::OAIRECORD_STATUS_ALIVE;
            $record = $this->setOAIData($record, $row, $record instanceof \PKP\oai\OAIRecord);
        }

        return $record;
    }

    /**
     * Get a OAI records record set.
     *
     * @param array $setIds Objects ids that specify an OAI set,
     * in hierarchical order.
     * @param int|string $from *nix timestamp or ISO datetime string
     * @param int|string $until *nix timestamp or ISO datetime string
     * @param string $set
     * @param int $submissionId optional
     * @param string $orderBy UNFILTERED
     *
     * @return \Illuminate\Database\Query\Builder
     */
    abstract public function _getRecordsRecordSetQuery($setIds, $from, $until, $set, $submissionId = null, $orderBy = 'journal_id, submission_id');
<<<<<<< HEAD
=======

    /**
     * Set the OAI data
     *
     * @param OAIRecord|OAIIdentifier $record
     * @param array $row
     * @param bool $isRecord
     *
     * @return OAIRecord|OAIIdentifier
     */
    abstract public function setOAIData($record, $row, $isRecord = true);
}

if (!PKP_STRICT_MODE) {
    class_alias('\PKP\oai\PKPOAIDAO', '\PKPOAIDAO');
>>>>>>> 412881a4
}<|MERGE_RESOLUTION|>--- conflicted
+++ resolved
@@ -282,8 +282,6 @@
      * @return \Illuminate\Database\Query\Builder
      */
     abstract public function _getRecordsRecordSetQuery($setIds, $from, $until, $set, $submissionId = null, $orderBy = 'journal_id, submission_id');
-<<<<<<< HEAD
-=======
 
     /**
      * Set the OAI data
@@ -295,9 +293,4 @@
      * @return OAIRecord|OAIIdentifier
      */
     abstract public function setOAIData($record, $row, $isRecord = true);
-}
-
-if (!PKP_STRICT_MODE) {
-    class_alias('\PKP\oai\PKPOAIDAO', '\PKPOAIDAO');
->>>>>>> 412881a4
 }