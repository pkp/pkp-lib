--- conflicted
+++ resolved
@@ -608,15 +608,12 @@
 msgid "author.submission.roundStatus.reviewsReady"
 msgstr "Byly nahrány nové recenze a nyní je posuzuje redaktor."
 
-<<<<<<< HEAD
-=======
 msgid "submission.confirm.message"
 msgstr ""
 "Váš příspěvek byl nahrán a jen připravený k odeslání. Můžete se vrátit zpět "
 "a upravit libovolnou informaci, kterou jste zadali v předchozích krocích. Po "
 "ukončení úprav klikněnte na \"Odeslat příspěvek\"."
 
->>>>>>> db316b7d
 msgid "submission.submit.submissionChecklist"
 msgstr "Požadavky na příspěvek"
 
@@ -895,25 +892,14 @@
 msgid "submission.rights"
 msgstr "Práva"
 
-<<<<<<< HEAD
 msgid "submission.source"
 msgstr "Zdroj"
 
-=======
 msgid "submission.rights.tip"
 msgstr ""
 "Chcete-li, můžete zadat stručné prohlášení o přístupových právech obsažených "
 "v tomto příspěvku nebo v jeho rámci."
 
-msgid "submission.source"
-msgstr "Zdroj"
-
-msgid "submission.source.tip"
-msgstr ""
-"Je tento příspěvek odvozen z jiného zdroje? Pokud ano, můžete zadat adresu "
-"URL nebo popis daného zdroje."
-
->>>>>>> db316b7d
 msgid "submission.submission"
 msgstr "Příspěvek"
 
@@ -939,25 +925,19 @@
 msgid "submission.submit.metadataForm"
 msgstr "Upřesnění metadat"
 
-<<<<<<< HEAD
 msgid "submission.submit.submissionLocale"
 msgstr "Jazyk příspěvku"
 
-=======
 msgid "submission.submit.metadataForm.tip"
 msgstr ""
 "Přidejte další informace k vašemu příspěvku. Po každém výrazu klikněte na "
 "klávesu \"Enter\"."
 
-msgid "submission.submit.submissionLocale"
-msgstr "Jazyk příspěvku"
-
 msgid "submission.submit.submissionLocaleDescription"
 msgstr ""
 "Jsou přijímány příspěvky v několika jazycích. V níže uvedeném rozbalovacím "
 "seznamu vyberte primární jazyk příspěvku."
 
->>>>>>> db316b7d
 msgid "submission.submit.submissionFiles"
 msgstr "Soubory příspěvku"
 
@@ -973,8 +953,6 @@
 msgid "submission.upload.query"
 msgstr "Nahrát diskusní soubor"
 
-<<<<<<< HEAD
-=======
 msgid "submission.type.tip"
 msgstr ""
 "Typ příspěvku je obvykle jeden z 'image', 'text' nebo jiných multimediálních "
@@ -984,7 +962,6 @@
 "usageguide/2001-04-12/generic/\">https://www.dublincore.org/specifications/"
 "dublin-core/usageguide/2001-04-12/generic/</a>"
 
->>>>>>> db316b7d
 msgid "submission.createRemote"
 msgstr "Vytvořit vzdálený"
 
@@ -1758,14 +1735,11 @@
 msgid "submission.list.reviewComplete"
 msgstr "Recenze byla nahrána"
 
-<<<<<<< HEAD
-=======
 msgid "submission.submit.userGroupDescriptionManagers"
 msgstr ""
 "Odešlete v libovolné z následujících rolí, pokud bude chtít editovat a "
 "publikovat příspěvek sami: {$managerGroups}"
 
->>>>>>> db316b7d
 msgid "submission.citations.description"
 msgstr "Vložte každou referenci na nový řádek tak, aby mohla být extrahována."
 
