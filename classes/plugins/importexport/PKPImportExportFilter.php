--- conflicted
+++ resolved
@@ -88,8 +88,6 @@
 
         return $currentFilter;
     }
-<<<<<<< HEAD
-=======
 
     /**
      * Get the import filter for a given element.
@@ -102,9 +100,4 @@
     {
         return new Exception('Not implemented');
     }
-}
-
-if (!PKP_STRICT_MODE) {
-    class_alias('\PKP\plugins\importexport\PKPImportExportFilter', '\PKPImportExportFilter');
->>>>>>> 412881a4
 }