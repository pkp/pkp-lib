<?php

/**
 * @file classes/config/ConfigParser.inc.php
 *
 * Copyright (c) 2014-2018 Simon Fraser University
 * Copyright (c) 2000-2018 John Willinsky
 * Distributed under the GNU GPL v2. For full terms see the file docs/COPYING.
 *
 * @class ConfigParser
 * @ingroup config
 *
 * @brief Class for parsing and modifying php.ini style configuration files.
 */


class ConfigParser {

	/** Contents of the config file currently being parsed */
	var $content;

	/**
	 * Constructor.
	 */
	function __construct() {
	}

	/**
	 * Read a configuration file into a multidimensional array.
	 * This is a replacement for the PHP parse_ini_file function, which does not type setting values.
	 * @param $file string full path to the config file
	 * @return array the configuration data (same format as http://php.net/parse_ini_file)
	 */
	static function &readConfig($file) {
		$configData = array();
		$currentSection = false;
		$falseValue = false;

		if (!file_exists($file) || !is_readable($file)) {
			return $falseValue;
		}

		$fp = fopen($file, 'rb');
		if (!$fp) {
			return $falseValue;
		}

		while (!feof($fp)) {
			$line = fgets($fp, 1024);
			$line = trim($line);
			if ($line === '' || strpos($line, ';') === 0) {
				// Skip empty or commented line
				continue;
			}

			if (preg_match('/^\[(.+)\]/', $line, $matches)) {
				// Found a section
				$currentSection = $matches[1];
				if (!isset($configData[$currentSection])) {
					$configData[$currentSection] = array();
				}

			} else if (strpos($line, '=') !== false) {
				// Found a setting
				list($key, $value) = explode('=', $line, 2);
				$key = trim($key);
				$value = trim($value);

				// FIXME This may produce incorrect results if the line contains a comment
				if (preg_match('/^[\"\'](.*)[\"\']$/', $value, $matches)) {
					// Treat value as a string
					$value = stripslashes($matches[1]);

				} else {
					preg_match('/^([\S]*)/', $value, $matches);
					$value = $matches[1];

					// Try to determine the type of the value
					if ($value === '') {
						$value = null;

					} else if (is_numeric($value)) {
						if (strstr($value, '.')) {
							// floating-point
							$value = (float) $value;
						} else if (substr($value, 0, 2) == '0x') {
							// hex
							$value = intval($value, 16);
						} else if (substr($value, 0, 1) == '0') {
							// octal
							$value = intval($value, 8);
						} else {
							// integer
							$value = (int) $value;
						}

					} else if (strtolower($value) == 'true' || strtolower($value) == 'on') {
						$value = true;

					} else if (strtolower($value) == 'false' || strtolower($value) == 'off') {
						$value = false;

					} else if (defined($value)) {
						// The value matches a named constant
						$value = constant($value);
					}
				}

				if ($currentSection === false) {
					$configData[$key] = $value;

				} else if (is_array($configData[$currentSection])) {
					$configData[$currentSection][$key] = $value;
				}
			}
		}

		fclose($fp);

		return $configData;
	}

	/**
	 * Read a configuration file and update variables.
	 * This method stores the updated configuration but does not write it out.
	 * Use writeConfig() or getFileContents() afterwards to do something with the new config.
	 * @param $file string full path to the config file
	 * @param $params array an associative array of configuration parameters to update. If the value is an associative array (of variable name/value pairs) instead of a scalar, the key is treated as a section instead of a variable. Parameters not in $params remain unchanged
	 * @return boolean true if file could be read, false otherwise
	 */
	function updateConfig($file, $params) {
		if (!file_exists($file) || !is_readable($file)) {
			return false;
		}

		$this->content = '';
		$lines = file($file);

		// Parse each line of the configuration file
		for ($i=0, $count=count($lines); $i < $count; $i++) {
			$line = $lines[$i];

			if (preg_match('/^;/', $line) || preg_match('/^\s*$/', $line)) {
				// Comment or empty line
				$this->content .= $line;

			} else if (preg_match('/^\s*\[(\w+)\]/', $line, $matches)) {
				// Start of new section
				$currentSection = $matches[1];
				$this->content .= $line;

			} else if (preg_match('/^\s*(\w+)\s*=/', $line, $matches)) {
				// Variable definition
				$key = $matches[1];

				if (!isset($currentSection) && array_key_exists($key, $params) && !is_array($params[$key])) {
					// Variable not in a section
					$value = $params[$key];

				} else if (isset($params[$currentSection]) && is_array($params[$currentSection]) && array_key_exists($key, $params[$currentSection])) {
					// Variable in a section
					$value = $params[$currentSection][$key];

				} else {
					// Variable not to be changed, do not modify line
					$this->content .= $line;
					continue;
				}

				if (preg_match('/[^\w\-\/]/', $value)) {
					// Escape strings containing non-alphanumeric characters
<<<<<<< HEAD
					// Make sure no single backslash is present inside the quotes.
					$valueString = '"' . str_replace('\\', '\\\\', $value) . '"';
=======
					$valueString = '"' . addslashes($value) . '"';
>>>>>>> fe573631
				} else {
					$valueString = $value;
				}

				$this->content .= "$key = $valueString\n";

			} else {
				$this->content .= $line;
			}
		}

		return true;
	}

	/**
	 * Write contents of current config file
	 * @param $file string full path to output file
	 * @return boolean file write is successful
	 */
	function writeConfig($file) {
		if (!(file_exists($file) && is_writable($file))
			&& !(!file_exists($file) && is_dir(dirname($file)) && is_writable(dirname($file)))) {
			// File location cannot be written to
			return false;
		}

		$fp = @fopen($file, 'wb');
		if (!$fp) {
			return false;
		}

		fwrite($fp, $this->content);
		fclose($fp);
		return true;
	}

	/**
	 * Return the contents of the current config file.
	 * @return string
	 */
	function getFileContents() {
		return $this->content;
	}
}

?><|MERGE_RESOLUTION|>--- conflicted
+++ resolved
@@ -169,12 +169,7 @@
 
 				if (preg_match('/[^\w\-\/]/', $value)) {
 					// Escape strings containing non-alphanumeric characters
-<<<<<<< HEAD
-					// Make sure no single backslash is present inside the quotes.
-					$valueString = '"' . str_replace('\\', '\\\\', $value) . '"';
-=======
 					$valueString = '"' . addslashes($value) . '"';
->>>>>>> fe573631
 				} else {
 					$valueString = $value;
 				}
