--- conflicted
+++ resolved
@@ -444,10 +444,6 @@
 		}
 
 		// Check ambiguous mimetypes against extension
-<<<<<<< HEAD
-		// The result of "explode" can't be passed directly to "array_pop" in PHP 7.
-=======
->>>>>>> fe573631
 		$exploded = explode('.',$filename);
 		$ext = array_pop($exploded);
 		if ($suggestedExtension) {
