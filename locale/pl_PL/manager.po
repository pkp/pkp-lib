# rl <biuro@fimagis.pl>, 2022.
msgid ""
msgstr ""
"Project-Id-Version: \n"
"Report-Msgid-Bugs-To: \n"
"POT-Creation-Date: 2020-01-30T17:13:28+00:00\n"
"PO-Revision-Date: 2022-11-29 15:08+0000\n"
"Last-Translator: rl <biuro@fimagis.pl>\n"
"Language-Team: Polish <http://translate.pkp.sfu.ca/projects/pkp-lib/manager/"
"pl_PL/>\n"
"Language: pl_PL\n"
"MIME-Version: 1.0\n"
"Content-Type: text/plain; charset=UTF-8\n"
"Content-Transfer-Encoding: 8bit\n"
"Plural-Forms: nplurals=3; plural=n==1 ? 0 : n%10>=2 && n%10<=4 && (n%100<10 "
"|| n%100>=20) ? 1 : 2;\n"
"X-Generator: Weblate 4.13.1\n"

msgid "manager.announcements"
msgstr "Ogłoszenia"

msgid "manager.announcements.confirmDelete"
msgstr "Czy na pewno chcesz usunąć na stałe to ogłoszenie - {$title}?"

msgid "manager.announcements.create"
msgstr "Utwórz nowy wpis"

msgid "manager.announcements.createTitle"
msgstr "Utwórz"

msgid "manager.announcements.dateExpire"
msgstr "Wygaśnięcie"

msgid "manager.announcements.edit"
msgstr "Edytuj"

msgid "manager.announcements.editTitle"
msgstr "Edycja"

msgid "manager.announcements.form.dateExpireDayIncompleteDate"
msgstr "Wybierz rok i/lub miesiąc wygaśnięcia."

msgid "manager.announcements.form.dateExpire"
msgstr "Data wygaśnięcia"

msgid "manager.announcements.form.dateExpireInstructions"
msgstr ""
"Wpis będzie wyświetlany czytelnikom do tej daty. Zostaw pole puste, aby wpis "
"nie wygasał."

msgid "manager.announcements.form.dateExpireMonthIncompleteDate"
msgstr "Wybierz rok i/lub dzień wygaśnięcia wpisu."

msgid "manager.announcements.form.dateExpireValid"
msgstr "Wybierz poprawną datę wygaśnięcia wpisu."

msgid "manager.announcements.form.dateExpireYearIncompleteDate"
msgstr "Wybierz miesiąc i/lub dzień wygaśnięcia wpisu."

msgid "manager.announcements.form.description"
msgstr "Treść ogłoszenia"

msgid "manager.announcements.form.descriptionInstructions"
msgstr "Pełna treść wpisu."

msgid "manager.announcements.form.descriptionRequired"
msgstr "Opis jest wymagany."

msgid "manager.announcements.form.descriptionShortInstructions"
msgstr "Krótki opis wyświetlany wraz z tytułem wpisu."

msgid "manager.announcements.form.descriptionShortRequired"
msgstr "Krótki opis jest wymagany."

msgid "manager.announcements.form.descriptionShort"
msgstr "Krótki opis"

msgid "manager.announcements.form.saveAndCreateAnother"
msgstr "Zapisz i utwórz następny"

msgid "manager.announcements.form.titleRequired"
msgstr "Tytuł ogłoszenia jest wymagany."

msgid "manager.announcements.form.title"
msgstr "Tytuł"

msgid "manager.announcements.form.typeId"
msgstr "Rodzaj"

msgid "manager.announcements.form.typeIdValid"
msgstr "Wybierz poprawny rodzaj wpisu."

msgid "manager.announcements.noneCreated"
msgstr "Wpis nie został utworzony."

msgid "manager.announcements.title"
msgstr "Tytuł"

msgid "manager.announcements.type"
msgstr "Rodzaj"

msgid "manager.announcementTypes"
msgstr "Rodzaje ogłoszeń"

msgid "manager.announcementTypes.confirmDelete"
msgstr ""
"Uwaga! Wszystkie wpisy tego rodzaju zostaną usunięte. Czy na pewno chcesz je "
"usunąć?"

msgid "manager.announcementTypes.create"
msgstr "Utwórz rodzaj wpisu"

msgid "manager.announcementTypes.createTitle"
msgstr "Utwórz"

msgid "manager.announcementTypes.edit"
msgstr "Edytuj rodzaj wpisu"

msgid "manager.announcementTypes.editTitle"
msgstr "Edytuj"

msgid "manager.announcementTypes.form.saveAndCreateAnother"
msgstr "Zapisz i utwórz następne"

msgid "manager.announcementTypes.form.typeNameExists"
msgstr "Rodzaj wpisu o takiej samej nazwie już istnieje."

msgid "manager.announcementTypes.form.typeName"
msgstr "Nazwa"

msgid "manager.announcementTypes.form.typeNameRequired"
msgstr "Nazwa rodzaju wpisu jest wymagana."

msgid "manager.announcementTypes.noneCreated"
msgstr "Żadne rodzaje wpisów nie zostały utworzone."

msgid "manager.announcementTypes.typeName"
msgstr "Rodzaje wpisów"

msgid "manager.emails.createEmail"
msgstr "Utwórz e-mail"

msgid "manager.emails.disable"
msgstr "Wyłącz"

msgid "manager.emails.editTestExample"
msgstr "Edytuj szablon testowy wiadomości e-mail"

msgid "manager.emails.emailTemplate"
msgstr "Szablon wiadomości e-mail"

msgid "manager.emails.emailTemplates"
msgstr "Szablony wiadomości e-mail"

msgid "manager.emails.enabled"
msgstr "Włącz ten szablon"

msgid "manager.emails.enable"
msgstr "Włącz"

msgid "manager.emails.form.emailKeyRequired"
msgstr "Niepowtarzalny klucz e-mail jest wymagany dla tej wiadomości."

msgid "manager.emails.form.bodyRequired"
msgstr "Treść wiadomości jest wymagana."

msgid "manager.emails.form.subjectRequired"
msgstr "Tytuł wiadomości jest wymagany."

msgid "manager.emails"
msgstr "Przygotowane wiadomości e-mail"

msgid "manager.emails.resetAll"
msgstr "Przywróć ustawienia domyślne"

msgid "manager.emails.resetToDefault"
msgstr "Wróć do ustawień domyślnych"

msgid "manager.filesBrowser"
msgstr "Przeglądarka plików"

msgid "manager.files.confirmDelete"
msgstr ""
"Usunąć plik lub katalog? Katalog musi być pusty aby mógł zostać usunięty."

msgid "manager.files.createDir"
msgstr "Utwórz katalog"

msgid "manager.files.emptyDir"
msgstr "Żaden plik nie został odnaleziony w tym katalogu."

msgid "manager.files.indexOfDir"
msgstr "Indeks katalogu {$dir}"

msgid "manager.files.parentDir"
msgstr "Nadrzędny katalog"

msgid "manager.files.uploadedFiles"
msgstr "Zdeponowane pliki"

msgid "manager.files.uploadFile"
msgstr "Prześlij plik"

msgid "manager.groups.confirmDelete"
msgstr "Czy jesteś pewny(a), że chcesz usunąć tą grupę?"

msgid "manager.groups.createTitle"
msgstr "Utwórz tytuł"

msgid "manager.groups.editTitle"
msgstr "Edytuj tytuł"

msgid "manager.groups.form.groupTitleRequired"
msgstr "Tytuł grupy jest wymagany."

msgid "manager.groups.membership.addMember"
msgstr "Dodaj członka"

msgid "manager.groups.membership.confirmDelete"
msgstr "Czy na pewno usunąć członkostwo w grupie?"

msgid "manager.groups.membership"
msgstr "Członkostwo"

msgid "manager.groups.membership.noneCreated"
msgstr "Ta grupa jest pusta."

msgid "manager.groups.membership.noUsers"
msgstr "Żadni użytkownicy nie zostali odnalezieni."

msgid "manager.groups.title"
msgstr "Tytuł"

msgid "manager.importExport"
msgstr "Importuj/Eksportuj dane"

msgid "manager.languages.alternateLocaleInstructions"
msgstr ""
"System umożliwia umieszczenie niektórych informacji w innych językach. Aby "
"skorzystać z tej właściwości, wybierz język z listy dostępnych języków "
"widocznej poniżej."

msgid "manager.languages.supportedLocalesInstructions"
msgstr ""
"Wybierz, które języki mają być dostępne dla strony z poziomu menu "
"wyświetlanego na każdej podstronie. Menu pojawi się tylko w przypadku "
"wybrania więcej niż jednego języka."

msgid "manager.payment.timestamp"
msgstr "Datownik"

msgid "manager.people.confirmUnenroll"
msgstr "Wypisać tego użytkownika?"

msgid "manager.people.createUser"
msgstr "Utwórz nowego użytkownika"

msgid "manager.people.createUserGeneratePassword"
msgstr "Generuj losowe hasło."

msgid "manager.people.createUserSendNotify"
msgstr ""
"Wyślij użytkownikowi powitalną wiadomość zawierającą jego login i hasło."

msgid "manager.people.disable"
msgstr "Wyłącz"

msgid "manager.people.doNotEnroll"
msgstr "Bez przypisanej roli"

msgid "manager.people.editProfile"
msgstr "Edytuj profil"

msgid "manager.people.editUser"
msgstr "Edytuj użytkownika"

msgid "manager.people.emailUsers.emailSelectedUsers"
msgstr "Wyślij e-mail do zaznaczonych użytowników"

msgid "manager.people.emailUsers.emailUsersEnrolledAs"
msgstr "Wyślij e-mail do użytkowników zapisanych jako"

msgid "manager.people.emailUsers"
msgstr "Wyślij e-mail"

msgid "manager.people.emailUsers.selectLocale"
msgstr "Wybierz język"

msgid "manager.people.emailUsers.selectUsers"
msgstr "Wybierz użytkowników, do których chcesz wysłać wiadomość"

msgid "manager.people.enable"
msgstr "Włącz"

msgid "manager.people.enroll"
msgstr "Zapisz użytkownika"

msgid "manager.people.enrollment"
msgstr "Rejestracja"

msgid "manager.people.enrollSelected"
msgstr "Zapisz zaznaczonych użytkowników"

msgid "manager.people.enrollSyncRole"
msgstr "Synchronizuj role"

msgid "manager.people.enrollSync"
msgstr "Synchronizuj zapisy"

msgid "manager.people.enrollUserAsDescription"
msgstr "Użytkownicy mogą zostać przydzieleni do roli w dowolnym czasie."

msgid "manager.people.enrollUserAs"
msgstr "Zapisz użytkownika jako"

msgid "manager.people.invalidUser"
msgstr "Podany użytkownik nie istnieje."

msgid "manager.people.mergeUser"
msgstr "Scal konta użytkowników"

msgid "manager.people.mergeUsers.confirm"
msgstr ""
"Czy na pewno połączyć {$oldAccountCount} kont z nowym kontem "
"\"{$newUsername}\"? Zaznaczone {$oldAccountCount} kont przestanie istnieć. "
"Działanie jest nieodwracalne."

msgid "manager.people.mergeUsers"
msgstr "Scal użytkowników"

msgid "manager.people.mustChooseRole"
msgstr "Zaznacz rolę na górze strony przed kliknięciem \"Zapisz użytkownika\"."

msgid "manager.people.mustProvideName"
msgstr "Nazwa użytkownika jest wymagana."

msgid "manager.people.noMatchingUsers"
msgstr "Brak dopasowanych użytkowników."

msgid "manager.people.noneEnrolled"
msgstr "Brak zapisanych użytkowników."

msgid "manager.people"
msgstr "Redakcja"

msgid "manager.people.remove"
msgstr "Usuń"

msgid "manager.people.saveAndCreateAnotherUser"
msgstr "Zapisz i utwórz następny"

msgid "manager.people.signInAs"
msgstr "Zaloguj jako"

msgid "manager.people.signInAsUser"
msgstr "Zaloguj jako użytkownik"

msgid "manager.people.syncUsers"
msgstr "Synchronizuj zapisy użytkowników"

msgid "manager.people.unenroll"
msgstr "Wypisz"

msgid "manager.people.userCreatedSuccessfully"
msgstr "Użytkownik utworzony."

msgid "manager.people.userMustChangePassword"
msgstr "Wymagaj aby użytkownik zmienił swoje hasło po następnym logowaniu."

msgid "manager.plugins.action"
msgstr "Działanie:"

msgid "manager.plugins.disable"
msgstr "Wyłącz"

msgid "manager.plugins.enable"
msgstr "Włącz"

msgid "manager.plugins.pluginManagement"
msgstr "Zarządzanie wtyczkami"

msgid "manager.plugins.sitePlugin"
msgstr ""
"To jest wtyczka systemowa. Tylko administrator może zarządzać tą wtyczką."

msgid "manager.plugins"
msgstr "Wtyczki systemowe"

msgid "manager.readingTools"
msgstr "Narzędzia czytelnicze"

msgid "manager.reviewerSearch.searchByName"
msgstr "Wyszukaj recenzenta po nazwie"

msgid "manager.reviewerSearch.doneAmount"
msgstr "Wykonanych recenzji: {$current}"

msgid "manager.reviewerSearch.avgAmount"
msgstr "Średnia długość procesu recenzowania (dni): {$current}"

msgid "manager.reviewerSearch.lastAmount"
msgstr "Dni od ostatniej recenzji: {$current}"

msgid "manager.reviewerSearch.activeAmount"
msgstr "Liczba aktywnych recenzji: {$current}"

msgid "manager.reviewerSearch.interests"
msgstr "Zainteresowania badawcze"

msgid "manager.roles"
msgstr "Role"

msgid "manager.setup.errorDeletingItem"
msgstr "Wystąpił błąd podczas usuwania tego pliku."

msgid "manager.setup.homeHeaderImageInvalid"
msgstr ""
"Niepoprawny plik obrazu dla logo. Akceptowane formaty to GIF, JPG lub PNG."

msgid "manager.setup.homepageImageInvalid"
msgstr ""
"Niepoprawny plik dla obrazu strony głównej. Akceptowane formaty to GIF, JPG "
"lub PNG."

msgid "manager.setup.homeTitleImageInvalid"
msgstr ""
"Niepoprawny plik dla obrazu tytułu nagłówka. Akceptowane formaty to GIF, JPG "
"lub PNG."

msgid "manager.setup.layout.unselected"
msgstr "Niezaznaczone"

msgid "manager.setup.loggingAndAuditing"
msgstr "Logowanie i audyt"

msgid "manager.setup.pageHeaderLogoImageInvalid"
msgstr ""
"Niepoprawny plik obrazu dla logo. Akceptowane formaty to GIF, JPG lub PNG."

msgid "manager.statistics"
msgstr "Statystyki i raporty"

msgid "manager.statistics.statistics.count.value"
msgstr "{$count} - ({$percentage}%)"

msgid "manager.statistics.statistics.totalNewValue"
msgstr "{$numTotal} - ({$numNew} new)"

msgid "manager.users"
msgstr "Użytkownicy"

msgid "plugins.categories.auth"
msgstr "Wtyczki autoryzacji"

msgid "plugins.categories.blocks"
msgstr "Wtyczki blokowe"

msgid "plugins.categories.blocks.description"
msgstr "Wtyczki blokowe są elementami interfejsu użytkownika."

msgid "plugins.categories.gateways.description"
msgstr "Wtyczki bram udzielają danych dla zewnętrznych systemów."

msgid "plugins.categories.gateways"
msgstr "Wtyczki bram"

msgid "plugins.categories.generic"
msgstr "Wtyczki ogólne"

msgid "plugins.categories.importexport.description"
msgstr ""
"Wtyczki importu/eksportu mogą być wykorzystane do transferowania danych "
"pomiędzy systemami."

msgid "plugins.categories.importexport"
msgstr "Wtyczki importu/eksportu"

msgid "plugins.categories.paymethod.description"
msgstr "Wtyczki płatności umożliwiają dokonywanie płatności on-line."

msgid "plugins.categories.paymethod"
msgstr "Wtyczki płatności"

msgid "plugins.categories.reports.description"
msgstr "Wtyczki raportowania wykorzystywane są do tworzenia raportów."

msgid "plugins.categories.reports"
msgstr "Wtyczki raportowania"

msgid "plugins.categories.themes.description"
msgstr "Wtyczki motywów wykorzystywane są do zmiany wyglądu strony."

msgid "plugins.categories.themes"
msgstr "Wtyczki motywów"

msgid "manager.announcements.datePublish"
msgstr "Opublikowany"

msgid "manager.emails.addEmail"
msgstr "Dodaj szablon wiadomości e-mail"

msgid "manager.emails.data"
msgstr "Dane szablonu"

msgid "manager.emails.details"
msgstr "Właściwości szablonu"

msgid "manager.emails.disable.message"
msgstr ""
"Masz zamiar wyłączyć szablon. Jeżeli jakiś proces wykorzystywał ten szablon, "
"nie będzie mógł dłużej tego robić. Czy chcesz kontynuować?"

msgid "manager.emails.enable.message"
msgstr "Masz zamiar włączyć e-mail. Czy chcesz kontynuować?"

msgid "manager.emails.resetAll.message"
msgstr ""
"Jeżeli zresetujesz wszystkie szablony, wszystkie zmiany zostaną utracone. "
"Czy chcesz kontynuować?"

msgid "manager.emails.reset.message"
msgstr ""
"Jeżeli usuniesz szablon, wszystkie wiadomości będą zresetowane do swojej "
"domyślnej wartości. Czy chcesz kontynuować?"

msgid "manager.reviewerSearch.searchByName.short"
msgstr "Wyszukaj po imieniu"

msgid "manager.reviewerSearch.form.instructions"
msgstr ""
"Użyj formularza, aby określić maksymalną liczbę wartości dla wyszukiwanych "
"terminów. Formularz sugeruje uśrednione wartości dla pól."

msgid "manager.reviewerSearch.form.interests.instructions"
msgstr "Podaj zainteresowania recenzenta, oddzielone przecinkami..."

msgid "manager.setup.layout.blockManagement"
msgstr "Zarządzanie paskiem bocznym"

msgid "stats.city"
msgstr "Miasto"

msgid "stats.region"
msgstr "Region"

msgid "plugins.categories.metadata"
msgstr "Wtyczki metadanych"

msgid "plugins.categories.metadata.description"
msgstr ""
"Wtyczki metadanych pozwalają na implementację dodatkowych standardów "
"metadanych."

msgid "manager.website.information"
msgstr "Informacje"

msgid "manager.website.appearance"
msgstr "Wygląd"

msgid "manager.website.imageFileRequired"
msgstr ""
"Obraz jest wymagany. Upewnij się, że wybrałeś(aś) i przesłałeś(aś) plik."

msgid "manager.publication.submissionStage"
msgstr "Zgłoszenia"

msgid "manager.publication.reviewStage"
msgstr "Recenzje"

msgid "manager.publication.editorialStage"
msgstr "Redakcja"

msgid "manager.publication.productionStage"
msgstr "Produkcja"

msgid "manager.publication.emails"
msgstr "Wiadomości e-mail"

msgid "manager.language.ui"
msgstr "Interfejs użytkownika"

msgid "manager.language.submissions"
msgstr "Zgłoszenia"

msgid "manager.language.forms"
msgstr "Formularze"

msgid "manager.language.reloadLocalizedDefaultSettings"
msgstr "Przeładuj ustawienia domyślne"

msgid "manager.userSearch.searchByName"
msgstr "Szukaj wg imienia i nazwiska"

msgid "manager.reviewerSearch.change"
msgstr "Zmień"

msgid "manager.reviewerSearch.doneAmountToggle"
msgstr "Włącz/wyłącz filtr dla wykonanych recenzji."

msgid "manager.reviewerSearch.avgAmountToggle"
msgstr "Włącz/wyłącz filtr dla średniej długości procesu recenzowania."

msgid "manager.reviewerSearch.lastAmountToggle"
msgstr "Włącz/wyłącz filtr dla dni od ostatniej recenzji."

msgid "manager.reviewerSearch.activeAmountToggle"
msgstr "Włącz/wyłącz filtr dla aktywnych recenzji."

msgid "manager.reviewerSearch.form.previousReviewRounds"
msgstr "Poprzednie rundy recenzji dla recenzentów tego zgłoszenia"

msgid "manager.statistics.reports"
msgstr "Generator raportów"

msgid "manager.statistics.reports.description"
msgstr ""
"System generuje raporty zawierające statystyki wykorzystania strony oraz "
"zgłoszeń przez zadany okres czasu. Raporty są generowane w postaci plików "
"CSV, które można otworzyć za pomocą programu obsługującego arkusze "
"kalkulacyjne."

msgid "manager.statistics.reports.month.label"
msgstr "Użyj formatu RRRRMM."

msgid "manager.statistics.reports.day.label"
msgstr "Użyj formatu RRRRMMDD."

msgid "manager.affiliationAndSupport"
msgstr "Instytucja finansująca"

msgid "manager.setup.publishingDescription"
msgstr ""
"Te szczegóły mogą być zawarte w metadanych dostarczanych do innego, "
"archiwalnego zespołu."

msgid "manager.setup.publishing"
msgstr "Szczegóły publikacji"

msgid "manager.setup.additionalContent"
msgstr "Dodatkowa zawartość"

msgid "manager.setup.additionalContentDescription"
msgstr "Treść tego pola zostanie wyświetlona na stronie głównej."

msgid "manager.setup.authorCopyrightNotice"
msgstr "Informacja o prawach autorskich"

msgid "manager.setup.authorCopyrightNoticeAgree"
msgstr ""
"Wymagaj od autorów, aby akceptowali informację o prawach autorskich jako "
"element procesu zgłoszenia tekstu."

msgid "manager.setup.authorGuidelines"
msgstr "Wytyczne dla autorów"

msgid "manager.setup.authorGuidelines.description"
msgstr ""
"Wytyczne powinny zawierać opis standardów formatowania bibliografii oraz "
"ogólnego formatowania tekstu w plikach zgłaszanego tekstu."

msgid "manager.setup.competingInterests"
msgstr "Konflikt interesów"

msgid "manager.setup.competingInterestsDescription"
msgstr ""
"Recenzenci zostaną poproszeni o potwierdzenie, że nie występuje konflikt "
"interesów."

msgid "manager.setup.favicon"
msgstr "Favicona"

msgid "manager.setup.homepageImage"
msgstr "Obraz dla strony głównej"

msgid "manager.setup.homepageImageDescription"
msgstr "Prześlij obraz wyświetlany na stronie głównej."

msgid "manager.setup.information.descriptionTitle"
msgstr "Opisy"

msgid "manager.setup.layout.theme"
msgstr "Motyw"

msgid "manager.setup.layout.themeDescription"
msgstr ""
"Nowe motywy mogą zostać zainstalowane w zakładce Wtyczki dostępnej w "
"nagłówku tej strony."

msgid "manager.setup.layout.sidebar"
msgstr "Pasek boczny"

msgid "manager.setup.logo"
msgstr "Logo"

msgid "manager.setup.notifications"
msgstr "Powiadomienia oraz zgłoszenia"

msgid "manager.setup.notifications.copySpecifiedAddress"
msgstr "Wyślij kopię na ten adres e-mail"

msgid "manager.setup.notifications.description"
msgstr ""
"Autorzy automatycznie otrzymują wiadomość e-mail potwierdzającą ich "
"zgłoszenie. Możesz wysłać kopię tych wiadomości e-mail na adres:"

msgid "manager.setup.openAccessPolicy"
msgstr "Polityka otwartości"

msgid "manager.setup.openAccessPolicy.description"
msgstr ""
"Jeżeli dostęp do treści jest otwarty, możesz umieścić tutaj treść polityki "
"otwartości."

msgid "manager.setup.pageFooter"
msgstr "Stopka strony"

msgid "manager.setup.pageFooterDescription"
msgstr "W stopce możesz umieścić obrazy, tekst lub HTML."

msgid "manager.setup.peerReview.description"
msgstr ""
"Opisz zasady recenzji oraz jej przebieg. Opis widoczny dla czytelników oraz "
"autorów zawiera liczbę recenzentów przydzielonych do zgłoszonego tekstu, "
"kryteria oceny, czas recenzji oraz zasady przydzielania recenzentów do "
"tekstu."

msgid "manager.setup.principalContact"
msgstr "Główna osoba do kontaktu"

msgid "manager.setup.principalContactDescription"
msgstr ""
"Wprowadź dane głównej osoby do kontaktu, zwykle do redaktora lub sekretarza. "
"Dane będą wyświetlane na stronie internetowej czasopisma."

msgid "manager.setup.privacyStatement"
msgstr "Polityka prywatności"

msgid "manager.setup.privacyStatement.description"
msgstr ""
"Treść oświadczenia będzie widoczna publicznie oraz dla autorów podczas "
"przesyłania tekstu."

msgid "manager.setup.reviewOptions.numWeeksPerResponse"
msgstr "Liczba tygodni na zaakceptowanie lub odrzucenie prośby o recenzję."

msgid "manager.setup.reviewOptions.numWeeksPerReview"
msgstr "Liczba tygodni na ukończenie recenzji"

msgid "manager.setup.reviewOptions.neverSendReminder"
msgstr "Nigdy nie przypominaj"

msgid "manager.setup.reviewOptions.noteOnModification"
msgstr ""
"Domyślne ustawienia mogą zostać zmodyfikowane dla każdej recenzji w trakcie "
"procesu redakcji."

msgid "manager.setup.reviewOptions.remindForInvite"
msgstr ""
"Wyślij przypomnienie, jeśli recenzent nie odpowiedział na prośbę o wykonanie "
"recenzji przez liczbę dni:"

msgid "manager.setup.reviewOptions.remindForSubmit"
msgstr ""
"Wyślij przypomnienie, jeśli recenzent nie przesłał rekomendacji "
"przekraczając termin o liczbę dni:"

msgid "manager.setup.reviewOptions.reviewTime"
msgstr "Domyślne ustawienia czasu na wykonanie recenzji"

msgid "manager.setup.reviewOptions.showAnonymousReviewLink"
msgstr ""
"Wyświetl link do zasad  <button type=\"button\">Anonimizowania tekstu </"
"button> podczas przesyłania plików"

msgid "manager.setup.sortableByComponent"
msgstr "Sortowanie wg elementów"

msgid "manager.setup.sponsors.note"
msgstr "Instytucje finansujące oraz zasady"

msgid "manager.setup.sponsors.description"
msgstr ""
"Przykłady: towarzystwa naukowe, wydziały uczelni, instytucje współpracujące "
"itp. Instytucje finansujące są widoczne publicznie."

msgid "manager.setup.styleSheetDescription"
msgstr ""
"Doświadczeni developerzy mogą przesłać plik CSS, aby wprowadzić zmiany w "
"widoku strony niedostępne z poziomu OJS."

msgid "manager.setup.technicalSupportContact"
msgstr "Wsparcie techniczne"

msgid "manager.setup.technicalSupportContactDescription"
msgstr ""
"Dane osoby, która wspiera redakcję, autorów i recenzentów w rozwiązywaniu "
"wszelkich problemów ze zgłaszaniem tekstów, redagowaniem, recenzowaniem lub "
"publikowaniem materiałów."

msgid "manager.siteAccessOptions.siteAccessOptions"
msgstr "Ustawienia dostępu do strony"

msgid "plugins.categories.oaiMetadataFormats"
msgstr "Wtyczki metadanych OAI"

msgid "plugins.categories.oaiMetadataFormats.description"
msgstr "Wtyczki wykorzystywane do przesyłania metadanych w komunikacji z OAI."

msgid "plugins.categories.pubIds"
msgstr "Wtyczki publicznych identyfikatorów"

msgid "plugins.categories.pubIds.description"
msgstr "Wtyczki dodają obsługę publicznych identyfikatorów."

msgid "manager.plugins.copyError"
msgstr ""
"Wtyczka nie została poprawnie skopiowana. Sprawdź uprawnienia zapisu w "
"folderze wtyczek i spróbuj ponownie."

msgid "manager.plugins.delete"
msgstr "Usuń wtyczkę"

msgid "manager.plugins.installConfirm"
msgstr "Czy na pewno zainstalować tą wtyczkę?"

msgid "manager.plugins.upgradeConfirm"
msgstr "Czy na pewno zaktualizować tą wtyczkę?"

msgid "grid.action.installPlugin"
msgstr "Zainstaluj lub zaktualizuj wtyczkę"

msgid "manager.plugins.deleteConfirm"
msgstr "Potwierdź usunięcie wtyczki z systemu?"

msgid "manager.plugins.deleteDescription"
msgstr "Kliknięcie przycisku usuń spowoduje usunięcie wtyczki z serwera."

msgid "manager.plugins.deleteError"
msgstr ""
"Wtyczka \"{$pluginName}\" nie może zostać usunięta z systemu. Sprawdź "
"uprawnienia zapisu w folderze wtyczek i spróbuj ponownie."

msgid "manager.plugins.deleteSuccess"
msgstr "Wtyczka \"{$pluginName}\" usunięta"

msgid "manager.plugins.description"
msgstr ""
"Na tej stronie administrator czasopisma może konfigurować wtyczki "
"zainstalowane w systemie. Wtyczki zostały podzielone na kategorie w "
"zależności od ich funkcjonalności. Kategorie widoczne są poniżej."

msgid "manager.plugins.doesNotExist"
msgstr "Wtyczka \"{$pluginName}\" nie istnieje"

msgid "manager.plugins.fileSelectError"
msgstr "Najpierw wybierz plik"

msgid "manager.plugins.upload"
msgstr "Prześlij nową wtyczkę"

msgid "manager.plugins.uploadDescription"
msgstr ""
"Formularz pozwala na przesłanie nowej wtyczki na serwer. Upewnij się, że "
"wysyłany plik posiada rozszerzenie .tar.gz."

msgid "manager.plugins.uploadFailed"
msgstr "Upewnij się, że wybrałeś(aś) plik do przesłania."

msgid "manager.plugins.installed"
msgstr "Zainstalowane wtyczki"

msgid "manager.plugins.pluginGallery"
msgstr "Biblioteka wtyczek"

msgid "manager.plugins.pluginGallery.overview"
msgstr "Przegląd"

msgid "manager.plugins.pluginGallery.installation"
msgstr "Instalacja"

msgid "manager.plugins.pluginGallery.latestCompatible"
msgstr "Najnowsza wspierana wersja"

msgid "manager.plugins.pluginGallery.certifications.official"
msgstr "Oficjalna"

msgid "manager.plugins.pluginGallery.certifications.reviewed"
msgstr "Przejrzana"

msgid "manager.plugins.pluginGallery.certifications.partner"
msgstr "Zewnętrzna"

msgid "manager.plugins.pluginGallery.maintainer"
msgstr "Zarządzający"

msgid "manager.plugins.pluginGallery.version"
msgstr "v{$version}, opublikowana {$date}"

msgid "manager.plugins.pluginGallery.homepage"
msgstr "Strona autora"

msgid "manager.plugins.pluginGallery.summary"
msgstr "Podsumowanie"

msgid "manager.plugins.pluginGallery.status"
msgstr "Status"

msgid "manager.plugins.noInstalledVersion"
msgstr "Wtyczka nie została jeszcze zainstalowana."

msgid "manager.plugins.noCompatibleVersion"
msgstr "W tej chwili nie istnieje wersja kompatybilna z systemem."

msgid "manager.plugins.installedVersionNewer"
msgstr ""
"Wtyczka jest już zainstalowana i jej wersja jest nowsza niż dostępna w "
"bibliotece."

msgid "manager.plugins.installedVersionOlder"
msgstr ""
"Wtyczka jest już zainstalowana, ale może zostać zaktualizowana do nowszej "
"wersji."

msgid "manager.plugins.installedVersionNewest"
msgstr "Wtyczka zainstalowana i aktualna."

msgid "manager.plugins.installedVersionNewer.short"
msgstr "Nowsza"

msgid "manager.plugins.installedVersionOlder.short"
msgstr "Do aktualizacji"

msgid "manager.plugins.installedVersionNewest.short"
msgstr "Aktualna"

msgid "manager.plugins.noCompatibleVersion.short"
msgstr "Niedostępna"

msgid "manager.plugins.installFailed"
msgstr "Błąd. {$errorString}"

msgid "manager.plugins.installSuccessful"
msgstr "Zainstalowano {$versionNumber}"

msgid "manager.plugins.invalidPluginArchive"
msgstr ""
"Archiwum przesłanej wtyczki nie posiada folderu z nazwą odpowiadającą nazwie "
"wtyczki."

msgid "manager.plugins.wrongCategory"
msgstr "Przesłana wtyczka nie pasuje do kategorii aktualizowanej wtyczki."

msgid "manager.plugins.wrongName"
msgstr ""
"Nazwy wtyczki w version.xml różnią się od nazwy aktualizowanej wtyczki."

msgid "manager.plugins.pleaseInstall"
msgstr "Wtyczka nie istnieje, musi zostać najpierw zainstalowana"

msgid "manager.plugins.pleaseUpgrade"
msgstr ""
"Wtyczka istnieje, ale jest nowsza od aktualnie zainstalowanej. Zaktualizuj "
"wtyczkę"

msgid "manager.plugins.settings"
msgstr "Ustawienia"

msgid "manager.plugins.upgrade"
msgstr "Zaktualizuj wtyczkę"

msgid "manager.plugins.upgradeDescription"
msgstr ""
"Formularz umożliwia aktualizację wtyczki. Upewnij się, że wtyczka jest "
"spakowana jako .tar.gz."

msgid "manager.plugins.upgradeFailed"
msgstr "Błąd. {$errorString}"

msgid "manager.plugins.upgradeSuccessful"
msgstr "Zaktualizowana do wersji {$versionString}"

msgid "manager.plugins.uploadError"
msgstr "Błąd przesyłania pliku"

msgid "manager.plugins.uploadPluginDir"
msgstr "Wybierz plik wtyczki"

msgid "manager.plugins.versionFileInvalid"
msgstr "Plik version.xml wtyczki posiada błędne dane."

msgid "manager.plugins.versionFileNotFound"
msgstr "Plik version.xml nie został odnaleziony"

msgid "notification.localeEnabled"
msgstr "Język włączony."

msgid "notification.localeDisabled"
msgstr "Język wyłączony."

msgid "notification.primaryLocaleDefined"
msgstr "{$locale} jest określony jako domyślny."

msgid "notification.localeInstalled"
msgstr "Wszystkie wybrane języki zainstalowane i włączone."

msgid "notification.localeUninstalled"
msgstr "Język {$locale} odinstalowany."

msgid "notification.localeReloaded"
msgstr "Język {$locale} przeładowany."

msgid "notification.localeSettingsSaved"
msgstr "Ustawienia językowe zapisane."

msgid "notification.editedUser"
msgstr "Edycja zakończona sukcesem."

msgid "manager.distribution.indexing"
msgstr "Indeksowanie"

msgid "manager.paymentMethod"
msgstr "Płatności"

msgid "manager.paymentMethod.title"
msgstr "Metody płatności"

msgid "manager.paymentMethod.none"
msgstr "Nie wybrano metod płatności"

msgid "manager.paymentMethod.method"
msgstr "Metoda płatności"

msgid "manager.paymentMethod.currency"
msgstr "Waluta"

msgid "manager.paymentMethod.currency.description"
msgstr ""
"Płatności realizowane przez stronę będą realizowane w wybranej walucie."

msgid "settings.roles.roleOptions"
msgstr "Ustawienia roli"

msgid "settings.roles.showTitles"
msgstr "Wyświetl nazwy ról na liście współpracowników"

msgid "settings.roles.permitSelfRegistration"
msgstr "Pozwól na samorejestrację użytkowników"

msgid "settings.roles.roleName"
msgstr "Nazwa roli"

msgid "settings.roles.roleAbbrev"
msgstr "Skrót"

msgid "settings.roles.assignedStages"
msgstr "Przydzielone etapy"

msgid "settings.roles.stages"
msgstr "Etapy"

msgid "settings.roles.roleDetails"
msgstr "Szczegóły roli"

msgid "settings.roles.from"
msgstr "Poziomy uprawnień"

msgid "settings.roles.removeText"
msgstr ""
"Masz zamiar usunąć rolę z tego kontekstu. Operacja usunie powiązane "
"ustawienia oraz wszystkich użytkowników przypisanych do tej roli. Czy chcesz "
"kontynuować?"

msgid "settings.roles.nameRequired"
msgstr "Musisz określić nazwę roli."

msgid "settings.roles.abbrevRequired"
msgstr "Musisz określić skrót roli."

msgid "settings.roles.uniqueName"
msgstr "Musisz określić niepowtarzalną nazwę roli."

msgid "settings.roles.uniqueAbbrev"
msgstr "Musisz określić niepowtarzalny skrót roli."

msgid "settings.roles.roleIdRequired"
msgstr "Musisz określić poziom uprawnień roli."

msgid "settings.roles.stageIdRequired"
msgstr "Musisz przydzielić rolę do etapów."

msgid "settings.libraryFiles.fileRequired"
msgstr ""
"Plik biblioteki jest wymagany. Upewnij się, że wybrałeś(aś) i przesłałeś(aś) "
"plik."

msgid "settings.libraryFiles.nameRequired"
msgstr "Nazwa jest wymagana dla pliku biblioteki."

msgid "settings.libraryFiles.typeRequired"
msgstr "Rodzaj pliku jest wymagany dla pliku biblioteki."

msgid "settings.libraryFiles.category.contracts"
msgstr "Kontrakty"

msgid "settings.libraryFiles.category.marketing"
msgstr "Pliki Marketingowe"

msgid "settings.libraryFiles.category.permissions"
msgstr "Uprawnienia"

msgid "settings.libraryFiles.category.reports"
msgstr "Raporty"

msgid "settings.libraryFiles.category.other"
msgstr "Inne"

msgid "grid.action.addGenre"
msgstr "Dodaj element"

msgid "grid.action.editGenre"
msgstr "Edytuj element"

msgid "grid.action.deleteGenre"
msgstr "Usuń element"

msgid "grid.action.restoreGenres"
msgstr "Przywróć elementy do ich ustawień domyślnych"

msgid "manager.setup.genres.sortable"
msgstr "Włącz sortowanie plików wg rozdziału"

msgid "manager.settings.wizard"
msgstr "Kreator ustawień"

msgid "manager.users.roleRequired"
msgstr "Musisz przydzielić przynajmniej jedną rolę dla tego użytkownika."

msgid "manager.website"
msgstr "Strona internetowa"

msgid "manager.website.title"
msgstr "Ustawienia strony internetowej"

msgid "manager.workflow"
msgstr "Obieg"

msgid "manager.workflow.title"
msgstr "Ustawienia obiegu"

msgid "manager.distribution"
msgstr "Dystrybucja"

msgid "manager.distribution.title"
msgstr "Ustawienia dystrybucji"

msgid "manager.reviewForms"
msgstr "Formularze recenzji"

msgid "manager.reviewForms.confirmActivate"
msgstr ""
"Czy na pewno włączyć formularz recenzji? Po zastosowaniu go do procesu "
"recenzji nie będziesz mógł go wyłączyć."

msgid "manager.reviewForms.confirmDeactivate"
msgstr ""
"Czy na pewno wyłączyć formularz recenzji? Nie będzie dostępny dla nowych "
"recenzji."

msgid "manager.reviewForms.confirmCopy"
msgstr "Czy na pewno utworzyć kopię formularza?"

msgid "manager.reviewForms.completed"
msgstr "Zakończone"

msgid "manager.reviewForms.confirmDelete"
msgstr "Czy na pewno usunąć formularz recenzji?"

msgid "manager.reviewForms.create"
msgstr "Utwórz formularz recenzji"

msgid "manager.reviewForms.description"
msgstr "Opis oraz instrukcje"

msgid "manager.reviewForms.edit"
msgstr "Edytuj formularz"

msgid "manager.reviewForms.form.titleRequired"
msgstr "Nazwa dla formularza recenzji jest wymagana."

msgid "manager.reviewForms.inReview"
msgstr "Recenzja"

msgid "manager.reviewForms.list.description"
msgstr ""
"Formularze recenzji utworzone w tym miejscu będą dostępne dla recenzentów "
"zamiast domyślnych formularzy, które składają się z dwóch pól - \"dla autora "
"i redaktora\" oraz \"dla redaktora\". Formularze recenzji mogą zostać "
"przydzielone do wybranych działów a redaktorzy będą mogli wybrać formularz "
"najbardziej odpowiedni dla recenzowanego tekstu. W każdym wypadku redaktorzy "
"posiadają możliwość dołączenia recenzji w korespondencji z autorem."

msgid "manager.reviewForms.noneChosen"
msgstr "Żaden/Pusty formularz"

msgid "manager.reviewForms.noneCreated"
msgstr "Brak utworzonych formularzy recenzji."

msgid "manager.reviewForms.noneUsed"
msgstr "Brak wykorzystanych formularzy recenzji."

msgid "manager.reviewForms.preview"
msgstr "Podejrzyj formularz"

msgid "manager.reviewForms.reviewFormData"
msgstr "Przejrzyj parametry formularza"

msgid "manager.reviewForms.title"
msgstr "Nazwa"

msgid "manager.reviewFormElement.changeType"
msgstr "Zmień rodzaj elementu formularza..."

msgid "manager.reviewFormElements"
msgstr "Elementy formularza"

msgid "manager.reviewFormElements.addResponseItem"
msgstr "Dodaj wybór"

msgid "manager.reviewFormElements.checkboxes"
msgstr "Pola wyboru (możesz wybrać jedno lub więcej)"

msgid "manager.reviewFormElements.chooseType"
msgstr "Wybierz rodzaj elementu"

msgid "manager.reviewFormElements.confirmDelete"
msgstr "Potwierdź usunięcie opublikowanego elementu..."

msgid "manager.reviewFormElements.copyTo"
msgstr "Kopiuj do:"

msgid "manager.reviewFormElements.create"
msgstr "Utwórz nowy element"

msgid "manager.reviewFormElements.dropdownbox"
msgstr "Menu rozwijane"

msgid "manager.reviewFormElements.edit"
msgstr "Edytuj element"

msgid "manager.reviewFormElements.elementType"
msgstr "Rodzaj elementu"

msgid "manager.reviewFormElements.form.elementTypeRequired"
msgstr "Rodzaj elementu jest wymagany."

msgid "manager.reviewFormElements.form.questionRequired"
msgstr "Pytanie jest wymagane."

msgid "manager.reviewFormElements.noneCreated"
msgstr "Żaden element nie został utworzony."

msgid "manager.reviewFormElements.possibleResponse"
msgstr "Wybór"

msgid "manager.reviewFormElements.question"
msgstr "Element"

msgid "manager.reviewFormElements.radiobuttons"
msgstr "Pola wyboru (możesz wybrać tylko jedno)"

msgid "manager.reviewFormElements.required"
msgstr "Recenzenci są zobowiązani do wypełnienia pozycji"

msgid "manager.reviewFormElements.included"
msgstr "Dołączony do wiadomości do autora"

msgid "manager.reviewFormElements.smalltextfield"
msgstr "Pole tekstowe (bardzo krótkie)"

msgid "manager.reviewFormElements.textarea"
msgstr "Obszar tekstowy (długi)"

msgid "manager.reviewFormElements.textfield"
msgstr "Obszar tekstowy (krótki)"

msgid "manager.reviewFormElements.viewable"
msgstr "Możliwe do wyświetlenia (dla autorów)"

msgid "grid.action.createReviewForm"
msgstr "Utwórz nowy formularz recenzji"

msgid "manager.setup.reviewerCompetingInterestsRequired.description"
msgstr "Oświadczenie o braku konfliktu interesów"

msgid "manager.setup.competingInterests.required"
msgstr "Podczas recenzji poproś o oświadczenie o braku konfliktu interesów."

msgid "manager.setup.licenseURLDescription"
msgstr "Link do strony z treścią licencji, jeśli jest dostępna."

msgid "manager.setup.metadata.submission"
msgstr "Formularz przesyłania"

msgid "plugins.importexport.common.validationErrors"
msgstr "Błędy walidacji:"

msgid "plugins.importexport.common.errorsOccured"
msgstr "Wystąpiły błędy:"

msgid "plugins.importexport.common.error.unknownElement"
msgstr "Nieznany element {$param}"

msgid "plugins.importexport.common.error.unknownGenre"
msgstr "Nieznany rodzaj {$param}"

msgid "plugins.importexport.common.error.unknownEncoding"
msgstr "Nieznane kodowanie {$param}"

msgid "plugins.importexport.common.error.unknownUserGroup"
msgstr "Nieznana grupa użytkowników {$param}"

msgid "plugins.importexport.common.error.unknownUploader"
msgstr "Nieznany element {$param}"

msgid "settings.roles.recommendOnly"
msgstr ""
"Ta rola pozwala jedynie na przedstawienie rekomendacji decyzji po recenzji, "
"która wymaga autoryzacji redaktora, aby została zapisana jako końcowa "
"decyzja."

msgid "manager.people.existingUserRequired"
msgstr "Istniejący użytkownik musi zostać wprowadzony."

msgid "manager.plugins.pluginGallery.certifications.official.description"
msgstr ""
"Wtyczka jest rozwijana i zarządzana przez zespół Public Knowledge Project."

msgid "manager.plugins.pluginGallery.certifications.reviewed.description"
msgstr ""
"Wtyczka została zrecenzowana i zaakceptowana przez zespół Public Knowledge "
"Project."

msgid "manager.plugins.pluginGallery.certifications.partner.description"
msgstr "Wtyczka jest dostarczona przez jednego z naszych partnerów."

msgid "plugins.importexport.common.warningsEncountered"
msgstr "Napotkano na ostrzeżenia:"

msgid "plugins.importexport.common.error.encodingError"
msgstr "Zawartość nie jest zakodowana jako {$param}"

msgid "plugins.importexport.common.error.temporaryFileFailed"
msgstr "Plik tymczasowy {$dest} nie mógł być utworzony z {$source}"

msgid "plugins.importexport.common.error.filesizeMismatch"
msgstr ""
"Spodziewany rozmiar pliku \"{$expected}\" jest inny od przesłanego "
"\"{$actual}\""

msgid "plugins.importexport.common.error.duplicateRevisionForSubmission"
msgstr ""
"Korekta \"{$revisionId}\" dla przesłanego tekstu \"{$fileId}\" utworzyłaby "
"duplikat"

msgid "plugins.importexport.native.error.submissionFileImportFailed"
msgstr "Plik tekstu nie został zaimportowany"

msgid "manager.navigationMenus.form.title"
msgstr "Tytuł"

msgid "manager.navigationMenus.form.path"
msgstr "Ścieżka"

msgid "manager.navigationMenus"
msgstr "Menu"

msgid "manager.navigationMenus.form.viewInstructions"
msgstr ""
"<p>Strona będzie dostępna pod adresem: <blockquote>{$pagesPath}</"
"blockquote>, gdzie %PATH% to ścieżka podana powyżej. <strong>Uwaga:</strong> "
"Ścieżka musi być unikatowa - nie mogą istnieć dwie strony posiadające "
"identyczną ścieżkę. Wykorzystanie ścieżek wbudowanych w system może "
"spowodować, że stracisz dostęp do ważnych funkcji systemu.</p>"

msgid "manager.navigationMenus.form.content"
msgstr "Treść"

msgid "manager.navigationMenus.form.pathRegEx"
msgstr ""
"Ścieżka musi być złożona ze znaków alfanumerycznych, '.', '/', '-', oraz '_'."

msgid "manager.navigationMenus.form.duplicatePath"
msgstr "Ścieżka już istnieje dla innego elementu menu."

msgid "manager.navigationMenus.form.duplicateTitles"
msgstr "Tytuł już istnieje dla innego elementu menu."

msgid "manager.navigationMenus.form.titleRequired"
msgstr "Tytuł jest wymagany"

msgid "manager.navigationMenuItems"
msgstr "Elementy menu"

msgid "manager.navigationMenus.assignedMenuItems"
msgstr "Przydzielone elementy menu"

msgid "manager.navigationMenus.unassignedMenuItems"
msgstr "Nieprzydzielone elementy menu"

msgid "manager.navigationMenus.form.navigationMenuArea"
msgstr "Aktywne obszary nawigacyjne szablonu"

msgid "manager.navigationMenus.form.navigationMenuAreaMessage"
msgstr "Wybierz obszar nawigacyjny szablonu"

msgid "manager.navigationMenus.form.url"
msgstr "URL"

msgid "manager.navigationMenus.form.customUrlError"
msgstr "Podaj URL"

msgid "manager.navigationMenus.form.conditionalDisplay"
msgstr ""
"Dowiedz się więcej, kiedy ten element menu zostanie wyświetlony lub ukryty."

msgid "manager.navigationMenus.form.submenuWarning"
msgstr ""
"Kiedy element menu rozwija podmenu, jego linki mogą być niedostępne na "
"niektórych urządzeniach. Przykładowo, jeżeli posiadasz \"O nas\", który "
"otwiera podmenu z linkiem do \"Kontakt\" oraz \"Zespół redaktorski\", link "
"\"O nas\" może nie działać na wszystkich urządzeniach. W domyślnym menu, ta "
"sytuacja jest rozwiązana poprzez utworzenie osobnego elementu menu, \"O "
"czasopiśmie\", który pojawia się w podmenu."

msgid "manager.navigationMenus.form.navigationMenuItemType"
msgstr "Rodzaj menu"

msgid "manager.navigationMenus.form.navigationMenuItemTypeMessage"
msgstr "Wybierz rodzaj menu lub własne, aby stworzyć własne menu"

msgid "manager.navigationMenus.customPage"
msgstr "Własna strona"

msgid "manager.navigationMenus.customPage.description"
msgstr "Stwórz własną stronę w systemie i umieść do niej link w menu."

msgid "manager.navigationMenus.remoteUrl"
msgstr "Zdalny URL"

msgid "manager.navigationMenus.remoteUrl.description"
msgstr "Link do dowolnego URL na dowolnej stronie, np. https://pkp.sfu.ca."

msgid "manager.navigationMenus.about.description"
msgstr ""
"Link do strony wyświetlającej informacje o czasopiśmie w Ustawienia > "
"Czasopismo"

msgid "manager.navigationMenus.about.conditionalWarning"
msgstr ""
"Link będzie wyświetlany w przypadku wypełnienia sekcji O czasopiśmie na "
"stronie Ustawienia > Czasopismo."

msgid "manager.navigationMenus.editorialTeam.description"
msgstr ""
"Link do strony wyświetlającej stopkę redakcyjną w Ustawienia > Czasopismo."

msgid "manager.navigationMenus.editorialTeam.conditionalWarning"
msgstr ""
"Link będzie wyświetlany w przypadku wypełnienia sekcji Zespół redakcyjny na "
"stronie Ustawienia > Czasopismo."

msgid "manager.navigationMenus.submissions.description"
msgstr "Link do strony wyświetlającej instrukcje dodawania tekstu."

msgid "manager.navigationMenus.current.description"
msgstr "Link do strony aktualnego numeru."

msgid "manager.navigationMenus.archives.description"
msgstr "Link do strony archiwalnych numerów."

msgid "manager.navigationMenus.announcements.description"
msgstr "Link do strony z treścią ogłoszeń."

msgid "manager.navigationMenus.announcements.conditionalWarning"
msgstr ""
"Link będzie wyświetlany w przypadku włączenia ogłoszeń w Ustawienia > Strona "
"internetowa."

msgid "manager.navigationMenus.login.description"
msgstr "Link do strony logowania."

msgid "manager.navigationMenus.register.description"
msgstr "Link do strony zakładania konta."

msgid "manager.navigationMenus.dashboard.description"
msgstr "Link do panelu roboczego."

msgid "manager.navigationMenus.profile.description"
msgstr "Link do strony profilu użytkownika."

msgid "manager.navigationMenus.administration.description"
msgstr "Link do narzędzi administracyjnych strony."

msgid "manager.navigationMenus.administration.conditionalWarning"
msgstr ""
"Link będzie wyświetlany tylko użytkownikom z uprawnieniami administratora."

msgid "manager.navigationMenus.logOut.description"
msgstr "Link wylogowania."

msgid "manager.navigationMenus.loggedOut.conditionalWarning"
msgstr "Link będzie wyświetlany w przypadku, gdy użytkownik jest zalogowany."

msgid "manager.navigationMenus.loggedIn.conditionalWarning"
msgstr ""
"Link będzie wyświetlany w przypadku, gdy użytkownik nie jest zalogowany."

msgid "manager.navigationMenus.contact.description"
msgstr "Link do strony z danymi do kontaktu."

msgid "manager.navigationMenus.contact.conditionalWarning"
msgstr ""
"Link będzie wyświetlany w przypadku wypełnienia danych do kontaktu na "
"stronie Ustawienia > Kontakt."

msgid "manager.setup.searchEngineIndexing.sitemap"
msgstr "Mapa strony"

msgid "manager.setup.searchEngineIndexing.sitemapDescription"
msgstr ""
"Mapa strony w formacie XML jest dostępna dla wyszukiwarek internetowych pod "
"adresem <a href=\"{$path}\" target=\"_blank\">{$path}</a>"

msgid "settings.libraryFiles.public.viewInstructions"
msgstr ""
"<p>Ten plik z biblioteką może być dostępny do pobrania, jeżeli ustawiono "
"\"Public Access\": <blockquote>{$downloadUrl}</blockquote></p>"

msgid "settings.libraryFiles.public.selectLibraryFiles"
msgstr "Wybierz pliki biblioteki do załączenia"

msgid "manager.setup.genres.key"
msgstr "Klucz"

msgid "manager.setup.genres.key.description"
msgstr "Dodatkowy krótki identyfikator dla tego rodzaju."

msgid "manager.setup.genres.key.exists"
msgstr "Klucz już istnieje."

msgid "manager.setup.genres.key.alphaNumeric"
msgstr ""
"Klucz może składać się tylko ze znaków alfanumerycznych, podkreślenia i "
"łącznika oraz musi zaczynać się i kończyć na znaku alfanumerycznym."

msgid "manager.reviewFormElements.description"
msgstr "Opis"

msgid "plugins.importexport.common.error.missingGivenName"
msgstr ""
"Auto {$authorName} nie posiada nazwy dla języka tekstu {$localeName}. Tekst "
"nie może zostać zaimportowany bez tej informacji."

msgid "plugins.importexport.user.importExportErrors"
msgstr "Importuj/Eksportuj błędy:"

msgid "plugins.importexport.user.error.userHasNoPassword"
msgstr ""
"Zaimportowany użytkownik \"{$username}\" nie ma hasła. Sprawdź importowany "
"plik XML. Użytkownik nie został zaimportowany."

msgid "plugins.importexport.user.error.passwordHasBeenChanged"
msgstr ""
"Hasło użytkownika \"{$username}\" nie mogło zostać zaimportowane w tej "
"postaci. Nowe hasło zostanie przesłane do użytkownika e-mailem. Użytkownik "
"został zaimportowany."

msgid "plugins.importexport.user.error.plainPasswordNotValid"
msgstr ""
"Importowany użytkownik \"{$username}\" posiada hasło, które nie jest "
"poprawne. Użytkownik nie został zaimportowany."

msgid "manager.navigationMenus.form.menuAssigned"
msgstr "Menu nawigacyjne zostało przypisane do tego obszaru."

msgid "manager.navigationMenus.form.typeMissing"
msgstr "Wybierz typ menu nawigacyjnego."

msgid "manager.navigationMenus.subscriptions.conditionalWarning"
msgstr ""
"Link zostanie wyświetlony tylko, gdy płatności są włączone (Ustawienia > "
"Dystrybucja > Płatności)."

msgid "manager.navigationMenus.mySubscriptions.conditionalWarning"
msgstr ""
"Link zostanie wyświetlony tylko, gdy użytkownik jest zalogowany, płatności "
"są włączone (Ustawienia > Dystrybucja > Płatności) oraz wymagana jest "
"subskrypcja (Ustawienia > Dystrybucja > Dostęp)."

msgid "manager.navigationMenus.search.description"
msgstr "Link do wyszukiwanej strony."

msgid "manager.navigationMenus.privacyStatement.description"
msgstr "Link do strony zawierającej politykę prywatności."

msgid "manager.navigationMenus.privacyStatement.conditionalWarning"
msgstr ""
"Link zostanie wyświetlony tylko, gdy podana jest polityka prywatności "
"(Ustawienia > Obieg > Zgłoszenia)."

msgid "grid.category.add"
msgstr "Dodaj kategorię"

msgid "grid.category.edit"
msgstr "Edytuj kategorię"

msgid "grid.category.name"
msgstr "Nazwa"

msgid "grid.category.path"
msgstr "Ścieżka"

msgid "grid.category.urlWillBe"
msgstr "URL kategorii: {$sampleUrl}"

msgid "grid.category.pathAlphaNumeric"
msgstr "Ścieżka kategorii może zawierać tylko litery i cyfry."

msgid "grid.category.pathExists"
msgstr "Ścieżka kategorii już istnieje. Wpisz unikalną ścieżkę."

msgid "grid.category.description"
msgstr "Opis"

msgid "grid.category.parentCategory"
msgstr "Kategoria nadrzędna"

msgid "grid.category.removeText"
msgstr "Czy na pewno usunąć tę kategorię?"

msgid "grid.category.nameRequired"
msgstr "Wpisz nazwę kategorii."

msgid "grid.category.categoryDetails"
msgstr "Informacje o kategorii"

msgid "stats.articlesOfTotal"
msgstr "{$count} z {$total} artykułów"

msgid "stats.daily"
msgstr "Dziennie"

msgid "stats.dateRange"
msgstr "Zakres dat"

msgid "stats.dateRange.allDates"
msgstr "Wszystkie daty"

msgid "stats.dateRange.apply"
msgstr "Zastosuj"

msgid "stats.dateRange.change"
msgstr "Zmień zakres dat"

msgid "stats.dateRange.customRange"
msgstr "Domyślny zakres"

msgid "stats.dateRange.dateDoesNotExist"
msgstr "Jedna z wpisanych dat nie istnieje."

msgid "stats.dateRange.from"
msgstr "Od"

msgid "stats.dateRange.instruction"
msgstr ""
"Wpisz każdą datę w formacie YYYY-MM-DD. Na przykład, jeżeli chce podać datę "
"15 stycznia 2019 r., wpisz 2019-01-15."

msgid "stats.dateRange.invalidDate"
msgstr "Format daty nie jest poprawny. Wpisz datę w formacie YYYY-MM-DD."

msgid "stats.dateRange.invalidDateRange"
msgstr "Data początkowa musi być przed datą końcową."

msgid "stats.dateRange.invalidEndDateMax"
msgstr "Data końcowa nie może być późniejsza niż {$date}."

msgid "stats.dateRange.invalidStartDateMin"
msgstr "Data początkowa nie może być wcześniejsza niż {$date}."

msgid "stats.dateRange.last12Months"
msgstr "Ostatnie 12 miesięcy"

msgid "stats.dateRange.last30Days"
msgstr "Ostatnie 30 dni"

msgid "stats.dateRange.last90Days"
msgstr "Ostatnie 90 dni"

msgid "stats.dateRange.sinceDate"
msgstr "Od {$date}"

msgid "stats.dateRange.to"
msgstr "Do"

msgid "stats.dateRange.untilDate"
msgstr "Do {$date}"

msgid "stats.fileViews"
msgstr "Widok plików"

msgid "stats.html"
msgstr "HTML"

msgid "stats.monthly"
msgstr "Miesięcznie"

msgid "stats.pdf"
msgstr "PDF"

msgid "stats.searchSubmissionDescription"
msgstr "Wyszukaj wg tytułu, autora i ID"

msgid "stats.total"
msgstr "Łącznie"

msgid "plugins.importexport.user.error.usernameEmailMismatch"
msgstr ""
"Nazwa użytkownika \"{$username}\" i e-mail \"{$email}\" nie pasują do "
"jednego i tego samego użytkownika."

msgid "stats.name.declinedReviewRate"
msgstr "Współczynnik odrzuceń po recenzji"

msgid "stats.name.declinedDeskRate"
msgstr "Współczynnik odrzuceń przed recenzją"

msgid "stats.name.declineRate"
msgstr "Współczynnik odrzuceń"

msgid "stats.name.acceptanceRate"
msgstr "Współczynnik akceptacji"

msgid "stats.name.daysToReject"
msgstr "Dni do odrzucenia tekstu"

msgid "stats.name.daysToAccept"
msgstr "Dni do akceptacji tekstu"

msgid "stats.name.daysToDecision"
msgstr "Dni do pierwszej decyzji redakcji"

msgid "stats.name.submissionsPublished"
msgstr "Zgłoszenia opublikowane"

msgid "stats.name.submissionsDeclinedPostReview"
msgstr "Zgłoszenia odrzucone (po recenzji)"

msgid "stats.name.submissionsDeclinedDeskReject"
msgstr "Zgłoszenia odrzucone (przed recenzją)"

msgid "stats.name.submissionsDeclined"
msgstr "Zgłoszenia odrzucone"

msgid "stats.name.submissionsAccepted"
msgstr "Zgłoszenia zaakceptowane"

msgid "stats.name.submissionsReceived"
msgstr "Zgłoszenia przesłane"

msgid "stats.userStatistics"
msgstr "Statystyki kont użytkowników"

msgid "stats.trends"
msgstr "Trendy"

msgid "stats.totalWithinDateRange"
msgstr "Suma w ramach wybranych dat"

msgid "stats.submissionsActive"
msgstr "Aktywne zgłoszenia"

msgid "stats.editorialActivity"
msgstr "Statystyki redakcyjne"

msgid "stats.descriptionForStat"
msgstr "Opis {$stat}"

msgid "stats.description.daysToDecision"
msgstr ""
"Liczba dni, w ciągu których większość zgłoszeń otrzyma pierwszą decyzję "
"redakcyjną, taką jak odrzucenie lub wysłanie do recenzji. <br> <br> Te "
"liczby wskazują, że 80% zgłoszeń dociera do decyzji w podanej liczbie dni. < "
"br> <br> Ta statystyka jest próbą opisania, kiedy większość autorów "
"zgłaszających się do twojego czasopisma może spodziewać się decyzji."

msgid "stats.description.acceptRejectRate"
msgstr ""
"Wartość procentowa dla wybranego zakresu dat jest obliczana dla zgłoszeń, "
"które zostały przesłane w tym zakresie dat i otrzymały ostateczną decyzję. "
"<br> <br> Rozważmy na przykład przypadek, w którym dokonano dziesięciu "
"zgłoszeń w tym zakresie dat. Cztery zostały zaakceptowane, cztery odrzucone, "
"a dwa nadal czekają na ostateczną decyzję. <br> <br> Wskaźnik akceptacji "
"wyniesie 50% (4 z 8 zgłoszeń), ponieważ dwa zgłoszenia, które nie osiągnęły "
"ostatecznej decyzji, nie są liczone."

msgid "stats.dateRange.thisYear"
msgstr "Ostatni rok od dzisiaj"

msgid "stats.dateRange.lastYear"
msgstr "Ostatni rok"

msgid "stats.dateRange.lastTwoYears"
msgstr "Ostatnie dwa lata"

msgid "stats.dateRange.instructions"
msgstr ""
"Wpisz każdą z dat w formacie RRRR-MM-DD. Na przykład jeśli chcesz uzyskać "
"wzór daty dla 28 listopada 2020, wpisz 2020-11-28."

msgid "stats.countWithYearlyAverage"
msgstr "{$count} - ({$average}/year)"

msgid "stats.allUsers"
msgstr "Wszyscy użytkownicy"

msgid "plugins.importexport.native.error.submissionFileSkipped"
msgstr ""
"Plik zgłoszenia {#id} został pominięty gdyż zawiera informacje które nie "
"dadzą się importować takie jak dyskusja czy zaproszeni recenzenci."

msgid "manager.setup.metadata.citations.require"
msgstr ""
"Wymagaj od autora podania Bibliografii dopiero kiedy zgłoszenie zostanie "
"zaakceptowane do wydania."

msgid "manager.setup.metadata.citations.request"
msgstr "Poproś autora o podanie Bibliografii w trakcie składania tekstu."

msgid "manager.setup.metadata.citations.noRequest"
msgstr "Nie wymagaj podawania Bibliografii w trakcie zgłaszania tekstu."

msgid "manager.setup.metadata.citations.enable"
msgstr "Włącz metadane Bibliografia"

msgid "manager.setup.metadata.citations.description"
msgstr ""
"Zbieranie wpisów bibliograficznych zgłoszenia odbywa się tak aby każde było "
"w osobnej linii, jedno pod drugim. W ten sposób indeksy które śledzą wpisy "
"łatwiej odróżnią jedne od drugich (np .Crossref)."

msgid "manager.setup.metadata.agencies.require"
msgstr ""
"Wymagaj od autora podania Agencji wspierających zanim zgłoszenie zostanie "
"zaakceptowane do wydania."

msgid "manager.setup.metadata.agencies.request"
msgstr ""
"Poproś autora o podanie Agencji wspierających w trakcie składania tekstu."

msgid "manager.setup.metadata.agencies.noRequest"
msgstr "Nie wymagaj podania Agencji wspierających w trakcie zgłaszania tekstu."

msgid "manager.setup.metadata.agencies.enable"
msgstr "Włącz metadane Agencje wspierające"

msgid "manager.setup.metadata.agencies.description"
msgstr ""
"Agencje wspierające mogą wskazywać źródła finansowania oraz inne wsparcie "
"instytucjonalne które przyczyniło się do prowadzenia badań."

msgid "manager.setup.metadata.disciplines.require"
msgstr ""
"Wymagaj od autora podania Dyscypliny zanim zgłoszenie zostanie zaakceptowane "
"do wydania."

msgid "manager.setup.metadata.disciplines.request"
msgstr "Poproś autora o podanie Dyscypliny w trakcie składania tekstu."

msgid "manager.setup.metadata.disciplines.noRequest"
msgstr "Nie wymagaj podania Dyscypliny w trakcie zgłaszania tekstu."

msgid "manager.setup.metadata.disciplines.enable"
msgstr "Włącz metadane Dyscyplina"

msgid "manager.setup.metadata.disciplines.description"
msgstr ""
"Dyscypliny to typy studiów lub kierunków studiowania wiedzy wg określeń "
"stosowanych na uczelniach lub towarzystwach naukowych."

msgid "manager.setup.metadata.type.require"
msgstr ""
"Wymagaj od autora podania Typu zanim zgłoszenie zostanie zaakceptowane do "
"wydania."

msgid "manager.setup.metadata.type.request"
msgstr "Poproś autora o podanie Typu w trakcie składania tekstu."

msgid "manager.setup.metadata.type.noRequest"
msgstr "Nie wymagaj podania Typu w trakcie zgłaszania tekstu."

msgid "manager.setup.metadata.type.enable"
msgstr "Włącz metadane Typ"

msgid "manager.setup.metadata.type.description"
msgstr ""
"Natura i pochodzenie głównej zawartości zgłoszenia. Zwykle jest to \"tekst"
"\", ale może być także \"Zestaw danych\", \"Obraz\" lub jeden z <a target="
"\"_blank\" href=\"http://dublincore.org/documents/dcmi-type-vocabulary/"
"#section-7-dcmi-type-vocabulary\">typów ujętych w Dublin Core </a>."

msgid "manager.setup.metadata.subjects.require"
msgstr ""
"Wymagaj od autora podania Tematu zanim zgłoszenie zostanie zaakceptowane do "
"wydania."

msgid "manager.setup.metadata.subjects.request"
msgstr "Poproś autora o podanie Tematu w trakcie składania tekstu."

msgid "manager.setup.metadata.subjects.noRequest"
msgstr "Nie wymagaj podania Tematu w trakcie zgłaszania tekstu."

msgid "manager.setup.metadata.subjects.enable"
msgstr "Włącz metadane Temat"

msgid "manager.setup.metadata.subjects.description"
msgstr ""
"Temat to mogą być dane typu: słowa kluczowe, frazy, kody klasyfikacyjne "
"które opisują temat zgłoszenia."

msgid "manager.setup.metadata.source.require"
msgstr ""
"Wymagaj od autora podania źródłowego URL zanim zgłoszenie zostanie "
"zaakceptowane do wydania."

msgid "manager.setup.metadata.source.request"
msgstr "Poproś autora o podanie źródłowego URL w trakcie składania tekstu."

msgid "manager.setup.metadata.source.noRequest"
msgstr "Nie wymagaj podania źródłowego URL w trakcie zgłaszania tekstu."

msgid "manager.setup.metadata.source.enable"
msgstr "Włącz metadane Źródło"

msgid "manager.setup.metadata.source.description"
msgstr ""
"Źródła rozumiane jako ID (takie jak DOI), inna praca, zasób który jest ważną "
"składową."

msgid "manager.setup.metadata.rights.require"
msgstr ""
"Wymagaj od autora podania danych dot. Praw zanim zgłoszenie zostanie "
"zaakceptowane do wydania."

msgid "manager.setup.metadata.rights.request"
msgstr "Poproś autora o podanie danych dot. Praw w trakcie składania tekstu."

msgid "manager.setup.metadata.rights.noRequest"
msgstr "Nie wymagaj podania danych dot. Praw w trakcie zgłaszania tekstu."

msgid "manager.setup.metadata.rights.enable"
msgstr "Włącz metadane Prawa"

msgid "manager.setup.metadata.rights.description"
msgstr ""
"Dowolne prawa które są częścią tego zgłoszenia, które są częścią czyjejś "
"własności intelektualnej (IPR). Prawa autorskie i inne prawa własnościowe."

msgid "manager.setup.metadata.languages.request"
msgstr "Poproś autora o podanie danych dot. Języka w trakcie składania tekstu."

msgid "manager.setup.metadata.languages.noRequest"
msgstr "Nie wymagaj podania danych dot. Języka w trakcie zgłaszania tekstu."

msgid "manager.setup.metadata.languages.enable"
msgstr "Włącz metadane Język"

msgid "manager.setup.metadata.languages.description"
msgstr ""
"Język oznacza główny język tekstu oznaczony wg kodu (\"pl\") z opcją w "
"postaci (\"pl_PL\")."

msgid "manager.setup.metadata.keywords.require"
msgstr ""
"Wymagaj od autora podania danych dot. Słów kluczowych zanim zgłoszenie "
"zostanie zaakceptowane do wydania."

msgid "manager.setup.metadata.languages.require"
msgstr ""
"Wymagaj od autora podania danych dot. Języka zanim zgłoszenie zostanie "
"zaakceptowane do wydania."

msgid "manager.setup.metadata.keywords.request"
msgstr ""
"Poproś autora o podanie danych dot. Słów kluczowych w trakcie składania "
"tekstu."

msgid "manager.setup.metadata.keywords.noRequest"
msgstr ""
"Nie wymagaj podania danych dot. Słów kluczowych w trakcie zgłaszania tekstu."

msgid "manager.setup.metadata.keywords.enable"
msgstr "Włącz metadane Słowa kluczowe"

msgid "manager.setup.metadata.keywords.description"
msgstr ""
"Słowa kluczowe to zazwyczaj jedno lub trzy frazowe wyrażenia która pomagają "
"w określeniu głównego tematu zgłoszenia."

msgid "manager.setup.metadata.coverage.require"
msgstr ""
"Wymagaj od autora podania danych dot. Obszaru zanim zgłoszenie zostanie "
"zaakceptowane do wydania."

msgid "manager.setup.metadata.coverage.request"
msgstr ""
"Poproś autora o podanie danych dot. Obszaru  w trakcie składania tekstu."

msgid "manager.setup.metadata.coverage.noRequest"
msgstr "Nie wymagaj podania danych dot. Obszaru w trakcie zgłaszania tekstu."

msgid "manager.setup.metadata.coverage.enable"
msgstr "Włącz metadane Obszar"

msgid "manager.setup.metadata.coverage.description"
msgstr ""
"Obszar zazwyczaj będzie dotyczył jakiegoś określenia geograficznej "
"przestrzeni której dotyczy przedmiot badań, czas-okresu, (zakresu dat, nazwy "
"okresu (wiek) lub jurysdykcji (nazwa jednostki administracyjnej)."

msgid "manager.setup.metadata.coverage"
msgstr "Obszar"

msgid "manager.setup.genres.metatadata.description"
msgstr ""
"Wybierz typ metadanych odpowiedni dla wgrywanych plików. Manuskrypt powinien "
"otrzymać opcję \"Tekst manuskryptu\" (który będzie docelowo PDF-em lub "
"HTML)  aby później mógł być pobrany jako główny tekst. W przeciwnym razie "
"lepsza będzie opcja \"plik dodatkowy\". Kwalifikują się do nich także "
"wszelkie dzieła graficzne które wymagają opisania twórców, podpisów i "
"informacji o licencjach."

msgid "manager.setup.genres.metatadata"
msgstr "Metadane pliku"

msgid "manager.setup.genres.supplementary"
msgstr ""
"Pliki dodatkowe, takie jak zestawienia danych i materiały naukowe, zostaną "
"wyświetlone osobno od głównego tekstu."

msgid "manager.setup.genres.dependent"
msgstr ""
"Pliki zależne, takie jak np. obrazki wyświetlane dzięki HTML nie będą "
"wyświetlane z zawartością publikowanego zgłoszenia."

msgid "manager.setup.genres.label"
msgstr "Typ pliku"

msgid "settings.roles.permitMetadataEdit"
msgstr "Zezwól na edytowanie metadanych zgłoszenia."

msgid "manager.distribution.customHeaders.description"
msgstr ""
"Dodaj własne nagłówki HTML, znane także jako znaczniki <meta>, które miałyby "
"się ładować do sekcji <head> każdej strony czasopisma. Koniecznie skonsultuj "
"się z administratorem przed dokonaniem takich wpisów."

msgid "manager.distribution.customHeaders"
msgstr "Własne nagłówki"

msgid "manager.distribution.licenseTerms.description"
msgstr ""
"Wprowadź warunki licencji które pokazywałyby się publicznie wraz z "
"opublikowaną pracą."

msgid "manager.distribution.licenseTerms"
msgstr "Warunki licencji"

msgid "manager.distribution.license.other"
msgstr "URL własnej licencji"

msgid "manager.distribution.license"
msgstr "Licencja"

msgid "manager.statistics.statistics.registeredUsers"
msgstr "Zarejestrowani użytkownicy"

msgid "manager.sections.confirmActivateSection"
msgstr "Czy chcesz włączyć tę sekcję?"

msgid "manager.sections.confirmDeactivateSection"
msgstr "Czy na pewno chcesz wyłączyć tę sekcję?"

msgid "manager.sections.form.deactivateSection"
msgstr ""
"Wyłącz tę sekcję i nie pozwalaj autorom na dalsze zgłaszanie tekstów do niej."

msgid "manager.setup.theme.notFound"
msgstr "Szablon który wybrałeś nie jest zainstalowany lub włączony."

msgid "manager.setup.theme.description"
msgstr ""
"Nowe szablony graficzne  mogą być wgrywane w zakładce Wtyczki znajdującej "
"się na górze niniejszej strony."

msgid "manager.setup.theme"
msgstr "Szablon"

msgid "manager.setup.reviewOptions.reviewMode"
msgstr "Domyślny tryb recenzji"

msgid "manager.setup.reviewOptions.reminders.submit.description"
msgstr ""
"Wyślij automatyczny email z przypomnieniem do recenzenta jeśli spóźnia się z "
"podaniem rekomendacji dla recenzowanego tekstu o podaną niżej ilość dni."

msgid "manager.setup.reviewOptions.reminders.submit"
msgstr "Przypomnienie o wykonaniu recenzji"

msgid "manager.setup.reviewOptions.reminders.response.description"
msgstr ""
"Wyślij automatyczny email z przypomnieniem do recenzenta jeśli spóźnia się z "
"podjęciem decyzji o wykonaniu recenzji o podaną niżej ilość dni."

msgid "manager.setup.reviewOptions.reminders.response"
msgstr "Przypomnienie o podjęciu decyzji"

msgid "manager.setup.reviewOptions.defaultReviewCompletionTime"
msgstr "Domyślny czas ukończenia"

msgid "manager.setup.reviewOptions.defaultReviewResponseTime"
msgstr "Domyślny czas na odpowiedź"

msgid "manager.setup.dateTime.custom"
msgstr "Własny format"

msgid "manager.setup.dateTime.shortDateTime"
msgstr "Data i czas (zapis skrócony)"

msgid "manager.setup.dateTime.longDateTime"
msgstr "Data i czas"

msgid "manager.setup.dateTime.time"
msgstr "Czas"

msgid "manager.setup.dateTime.shortDate"
msgstr "Data (zapis skrócony)"

msgid "manager.setup.dateTime.longDate"
msgstr "Data"

msgid "manager.setup.dateTime.description"
msgstr ""
"Wybierz preferowany format czasu i daty. Inne kombinacje także są możliwe za "
"pomocą  <a href='http://php.net/manual/en/function.strftime.php#refsect1-"
"function.strftime-parameters'>opisanych schematów</a>."

msgid "manager.setup.dateTime.descriptionTitle"
msgstr "Format czasu i daty"

msgid "manager.setup.dateTime"
msgstr "Data i czas"

msgid "manager.setup.pageFooter.description"
msgstr ""
"Wgraj dowolne obrazki, text lub umieść kod HTML który miałby pokazać się w "
"stopce witryny."

msgid "manager.setup.notifyUsers.sendAnother"
msgstr "Wyślij kolejny email"

msgid "manager.setup.notifyUsers.sent"
msgstr "Poczta została poprawnie rozesłana do wszystkich odbiorców."

msgid "manager.setup.notifyUsers.sending"
msgstr ""
"Wysyłam pocztę. Proszę nie zamykać przeglądarki dopóki proces się nie "
"zakończy."

msgid "manager.setup.notifyUsers.confirm"
msgstr ""
"Zamierzasz wysłać email do {$total} użytkowników. Czy na pewno chcesz go "
"zrealizować?"

msgid "manager.setup.notifyUsers.send"
msgstr "Wyślij email"

msgid "manager.setup.notifyUsers.copyDetails"
msgstr "Wyślij kopię tego maila do siebie na adres {$email}."

msgid "manager.setup.notifyUsers.description"
msgstr "Wybierz użytkowników którzy będą powiadamiani."

msgid "manager.setup.notifyUsers"
msgstr "Skontaktuj się"

msgid "manager.setup.noTemporaryFile"
msgstr "Wgrany plik nie może zostać odnaleziony. Spróbuj wgrać go ponownie."

msgid "manager.setup.layout.sidebar.invalidBlock"
msgstr ""
"Nie znaleziono bloku o nazwie {$name}. Upewnij się, że wtyczka jest "
"zainstalowana i włączona."

msgid "manager.setup.homepageImage.description"
msgstr "Wczytaj obrazek który pokaże się na stronie głównej."

msgid "manager.setup.checklist"
msgstr "Lista kontrolna"

msgid "manager.setup.disableSubmissions"
msgstr "Wyłącz możliwość wgrywania zgłoszeń"

msgid "manager.setup.copyrightNotice.description"
msgstr ""
"Wymagaj od autorów udzielenia zgody dot. praw autorskich podczas składania "
"manuskryptu."

msgid "manager.setup.copyrightNotice"
msgstr "Nota praw autorskich"

msgid "manager.setup.advanced"
msgstr "Zaawansowane"

msgid "manager.setup.additionalContent.description"
msgstr ""
"Cokolwiek wpiszesz w tym miejscu pokaże się to na stronie startowej "
"czasopisma."

msgid "manager.representative.inUse"
msgstr ""
"Nie możesz skasować tego uczestnika ponieważ występuje on w jednym z "
"formatów publikacji zgłoszenia."

msgid "manager.people.signedInAs"
msgstr "Jesteś zalogowany jako {$username}"

msgid "manager.emails.sentTo"
msgstr "Odbiorca"

msgid "manager.emails.sentFrom"
msgstr "Nadawca"

msgid "manager.emails.emailTemplate.contextRequired"
msgstr "Musisz podać ID kontekstu kiedy tworzysz nowy szablon email."

msgid "manager.publication.reviewReminders.success"
msgstr "Ustawienia przypomnień dot. recenzji zostały zaktualizowane."

msgid "manager.publication.reviewerGuidance"
msgstr "Wytyczne  dla recenzentów"

msgid "manager.announcements.deleteAnnouncement"
msgstr "Skasuj ogłoszenie"

msgid "manager.export.usersToCsv.description"
msgstr "Wybierz użytkowników do eksportu w formacie Excel/CSV."

msgid "manager.export.usersToCsv.label"
msgstr "Wyeksportuj do Exela/CSV"

msgid "plugins.importexport.common.cliError"
msgstr "BŁĄD:"

msgid "plugins.importexport.common.error.unknownContext"
msgstr "Określona ścieżka \"{$contextPath}\" nie istnieje."

msgid "doi.manager.settings.doiSuffix.description"
msgstr ""
"Sufiks DOI może przyjmować dowolną formę, ale musi być jednakowy dla "
"wszystkich obiektów z takim samym prefiksem:"

msgid "doi.manager.settings.doiSuffixDefault"
msgstr "Korzystaj z domyślnego wzoru."

msgid "doi.manager.settings.doiSuffix"
msgstr "Sufiks DOI"

msgid "doi.manager.settings.doiPrefix.description"
msgstr ""
"Prefiks DOI jest przydzielany przez organizacje rejestrujące, np. <a href="
"\"http://www.crossref.org\" target=\"_new\">Crossref</a> i posiada format 10."
"xxxx (np. 10.1234):"

msgid "doi.manager.settings.doiObjects"
msgstr "Zawartość czasopisma"

msgid "mailable.reviewConfirm.description"
msgstr ""
"Wiadomość wysyłana przez recenzenta do redaktora prowadzącego. Zawiera "
"akceptację prośby o wykonanie recenzji."

msgid "mailable.reviewDecline.description"
msgstr ""
"Wiadomość wysyłana przez recenzenta do redaktora prowadzącego. Zawiera "
"odrzucenie prośby o wykonanie recenzji."

#, fuzzy
<<<<<<< HEAD
msgid "emails.reviewRemind.body"
msgstr "Wiadomość wysyłana przez redaktora prowadzącego do recenzenta. Zawiera przypomnienie o terminie wykonania recenzji."
=======
msgid "mailable.reviewRemind.description"
msgstr ""
"Wiadomość wysyłana przez redaktora prowadzącego do recenzenta. Zawiera "
"przypomnienie o terminie wykonania recenzji."
>>>>>>> df4d9195

#, fuzzy
msgid "mailable.reviewRemindAuto.description"
msgstr ""
"Wiadomość automatycznie wysłana po upłynięciu terminu nadesłania recenzji. "
"Zaplanowane zadania w systemie muszą zostać na nowo skonfigurowane."

#, fuzzy
msgid "mailable.reviewResponseOverdueAuto.description"
msgstr ""
"Wiadomość od redaktora działu do recenzenta. Zawiera prośbę o przygotowanie "
"recenzji artykułu, jego tytuł i abstrakt, a także zalecenie dot. "
"zresetowania hasła w sytuacji, gdy recenzent nie pamięta danych do "
"logowania. Wysyłana, jeśli recenzent pracować będzie w systemie."

#, fuzzy
msgid "mailable.reviewRequest.description"
msgstr ""
"Wiadomość od redaktora prowadzącego do recenzenta. Zawiera prośbę o "
"przygotowanie recenzji tekstu, jego tytuł i abstrakt, a także zalecenie dot. "
"zresetowania hasła w sytuacji, gdy recenzent nie pamięta danych do "
"logowania. Wysyłana, jeśli recenzent pracować będzie w systemie"

#, fuzzy
msgid "mailable.reviewRequestSubsequent.description"
msgstr ""
"Wiadomość od redaktora prowadzącego do recenzenta. Zawiera prośbę o "
"przygotowanie recenzji tekstu, jego tytuł i abstrakt oraz informacje o "
"dostępie do tekstu i formularza recenzji. Wysyłana, jeżeli recenzent "
"pracować będzie w systemie"

msgid "mailable.passwordResetRequested.description"
msgstr ""
"Wiadomość jest przesyłana do zarejestrowanych użytkowników w celu "
"potwierdzenia zresetowania hasła. Załączony jest link do strony resetowania "
"hasła."

#, fuzzy
msgid "mailable.userRegister.description"
msgstr ""
"Wiadomość jest wysyłana do nowych użytkowników systemu. Zawiera powitanie i "
"dane do zalogowania."

msgid "mailable.reviewerRegister.description"
msgstr ""
"Wiadomość jest wysyłana do nowych recenzentów, celem powitania ich i "
"przesłania danych do logowania."

#, fuzzy
msgid "mailable.submissionAck.description"
msgstr ""
"Wiadomość jest automatycznie wysyłana do autora po zgłoszeniu tekstu do "
"czasopisma. Dostarcza informacji o możliwości obserwowania procesu "
"redakcyjnego zgłoszenia oraz podziękowania dla autora za dokonanie "
"zgłoszenia."

#, fuzzy
msgid "mailable.submissionAckNotAuthor.description"
msgstr ""
"Jeżeli jest włączona, ta wiadomość jest automatycznie wysyłana do innych "
"autorów, którzy nie posiadają kont w OJS."

msgid "mailable.revisedVersionNotify.description"
msgstr ""
"Wiadomość automatycznie przesyłana do redaktora prowadzącego, po przesłaniu "
"przez autora poprawionej wersji tekstu."

msgid "mailable.announcementNotify.description"
msgstr "Ten email jest wysyłany, kiedy pojawiło się nowe ogłoszenie."

msgid "manger.dois.update.success"
msgstr "DOI zarejestrowane pomyślnie"

msgid "manager.dois.registration.notPublishedDescription"
msgstr "Obiekt nie może zostać zarejestrowany dopóki nie będzie opublikowany."

msgid "manager.dois.publicationStatus"
msgstr "Status publikacji"

msgid "manager.dois.actions.markRegistered.label"
msgstr "Oznacz jako zarejestrowane"

msgid "manager.dois.status.unregistered"
msgstr "Niezarejestrowany"

msgid "manager.dois.depositStatus"
msgstr "Status rejestracji"

msgid "manager.dois.status.registered"
msgstr "Zarejestrowany"

msgid "manager.dois.status.submitted"
msgstr "Wysłany"

msgid "manager.dois.actions.depositAll.label"
msgstr "Zarejestruj wszystko"

msgid "manager.dois.registration.notSubmittedDescription"
msgstr "Metadane tego artykułu nie zostały przysłane do {$registrationAgency}."

msgid "manager.dois.update.partialFailure"
msgstr "Niektóre DOI nie zostały aktualizowane."

msgid "manager.dois.status.error"
msgstr "Błąd"

msgid "manager.dois.registration.viewRecord"
msgstr "Podgląd rekordu"

msgid "manager.dois.registration.depositDois"
msgstr "Zarejestruj DOI"

msgid "manager.dois.actions.export.label"
msgstr "Wyeksportuj DOI"

msgid "manager.dois.update.failedCreation"
msgstr "Nieudana aktualizacja DOI"

msgid "manager.dois.registration.submittedDescription"
msgstr "Metadane tego artykułu zostały przysłane do {$registrationAgency}."

msgid "manager.dois.actions.deposit.prompt"
msgstr ""
"Zarejestrujesz metadane DOI dla {$count} obiektów w {$registrationAgency}. "
"Czy jesteś pewien?"

msgid "manager.dois.actions.assign.prompt"
msgstr ""
"Przydzielisz DOI dla {$count} obiektów w {$registrationAgency}. Czy jesteś "
"pewien?"

msgid "manager.dois.registration.viewRecord.title"
msgstr "Zapisy poprawnej rejestracji"

msgid "manager.dois.registration.viewError.title"
msgstr "Zapisy błędów rejestracji"

msgid "manager.dois.actions.markRegistered.prompt"
msgstr ""
"Oznaczysz metadane DOI dla {$count} obiektów w {$registrationAgency} jako "
"zarejestrowane. Czy jesteś pewien?"

msgid "manager.dois.notification.exportSuccess"
msgstr "Elementy wyeksportowane poprawnie"

msgid "manager.dois.actions.export.prompt"
msgstr ""
"Wyeksportujesz metadane DOI dla {$count} obiektów w {$registrationAgency}. "
"Czy jesteś pewien?"

msgid "manager.dois.actions.assign.label"
msgstr "Przydziel DOI"

msgid "manager.dois.registration.viewError"
msgstr "Podgląd błędu"

msgid "manager.dois.actions.deposit.all"
msgstr "Zarejestruj wszystko"

msgid "manager.dois.status.stale"
msgstr "Przestarzały"

msgid "manager.dois.actions.deposit.label"
msgstr "Rejestrowanie DOI"

msgid "manager.dois.actions.description"
msgstr "Wybierz działanie dla wybranych {$count} elementów."

msgid "manager.dois.actions.markUnregistered.label"
msgstr "Oznacz jako niezarejestrowane"

msgid "manager.dois.actions.markUnregistered.prompt"
msgstr ""
"Oznaczysz metadane DOI dla {$count} obiektów w {$registrationAgency} jako "
"niezarejestrowane. Czy jesteś pewien?"

msgid "manager.dois.actions.markStale.prompt"
msgstr ""
"Oznaczysz metadane DOI dla {$count} obiektów w {$registrationAgency} jako "
"przedawniony. To może dotyczyć tylko DOI uprzednio zgłoszonych do "
"rejestracji. Czy jesteś pewien?"

msgid "manager.dois.actions.markStale.label"
msgstr "Oznacz jako przedawniony"

msgid "manager.dois.actions.depositAll.prompt"
msgstr ""
"Twoje działanie spowoduje zarejestrowanie DOI w {$registrationAgency}. "
"Zarejestrowane zostaną tylko artykuły uprzednio opublikowane. Każdy status "
"artykułu będzie aktualizowany osobno. Czy jesteś pewien, że chcesz je "
"zarejestrować?"

msgid "manager.settings.statistics.geoUsageStats.disabled"
msgstr "Nie gromadź danych geolokalizacyjnych"

msgid "manager.settings.statistics.geoUsageStats.countryLevel"
msgstr "Zapisuj kraj odwiedzającego"

msgid "manager.settings.statistics.geoUsageStats.regionLevel"
msgstr "Zapisuj kraj i region odwiedzającego"

msgid "manager.settings.statistics.geoUsageStats.cityLevel"
msgstr "Zapisuj kraj, region i miasto odwiedzającego"

msgid "manager.settings.statistics.institutionUsageStats"
msgstr "Statystyki Instytucji"

msgid "manager.settings.statistics.institutionUsageStats.enable"
msgstr "Włącz statystyki instytucjonalne"

msgid "stats.name.submissionsSkipped"
msgstr "Inne zgłoszenia"

msgid "doi.manager.settings.doiCreationTime.label"
msgstr "Automatyczne przydzielanie DOI"

msgid "manager.setup.notifyAllAuthors"
msgstr "Powiadom wszystkich autorów"

msgid "manager.dois.notification.markRegisteredSuccess"
msgstr "Oznaczenie jako zarejestrowane powiodło się"

msgid "manager.setup.dois.registration"
msgstr "Rejestracja"

msgid "doi.authorization.enabledRequired"
msgstr "Nie możesz wywołać tej operacji bez włączonego DOI."

msgid "emailTemplate.variable.context.userProfileUrl"
msgstr "Adres URL strony gdzie użytkownik może przejrzeć swój profil."

msgid "manager.dois.registrationAgency.registeredMessagePreamble"
msgstr ""
"Z {$registrationAgency} otrzymano informację o błędzie. Szczegóły i "
"przyczyny nieudanej rejestracji:"

msgid "doi.manager.setup.automaticDeposit"
msgstr "Rejestracja automatyczna"

msgid "manager.dois.notification.assignDoisSuccess"
msgstr "Wszystkie elementy mają przydzielone DOI"

msgid "manager.setup.dois"
msgstr "DOI"

msgid "manager.setup.notifications.copySubmissionAckAddress"
msgstr "Powiadom wszystkich"

msgid "doi.manager.settings.doiPrefixPattern"
msgstr "Wymagany jest prefiks DOI w formacie: 10.xxxx."

msgid "manager.emails.otherTemplates"
msgstr "Inne szablony"

msgid "emailTemplate.variable.decision.name"
msgstr "Nazwa podjętej decyzji."

msgid "emailTemplate.variable.allReviewersComments"
msgstr ""
"Wszystkie komentarze z zakończonych recenzji. Nazwy recenzentów są ukryte "
"dla trybu ślepej recenzji"

msgid "manager.setup.notifyAllAuthors.assignedAuthors"
msgstr ""
"Wysyłaj mail tylko do autorów przypisanych do etapu zgłoszenia. Zazwyczaj "
"jest to autor zgłaszający artykuł."

msgid "manager.dois.notification.depositQueuedSuccess"
msgstr "Wybrane elementy pomyślnie zgłoszone do rejestracji"

msgid "manager.genres.alertDelete"
msgstr ""
"Zanim będzie można skasować komponent, trzeba powiązać wszystkie pliki "
"zgłoszenia z innym dostępnym komponentem."

msgid "doi.manager.settings.registrationAgency.none"
msgstr "Brak"

msgid "doi.manager.settings.doiCreationTime.never"
msgstr "Nigdy"

msgid "manager.dois.registrationAgency.errorMessagePreamble"
msgstr ""
"Z {$registrationAgency} otrzymano informację o błędzie. Szczegóły i "
"przyczyny:"

msgid "manager.setup.notifications.copySubmissionAckAddress.invalid"
msgstr "Jeden z adresów nie jest poprawny."

msgid "manager.setup.submissionsNotifications"
msgstr "Powiadomienia"

msgid "doi.manager.settings.registrationAgency"
msgstr "Agencja rejestracji"

msgid "manager.institutions.edit"
msgstr "Edytuj Instytucję"

msgid "manager.institutions.form.ror"
msgstr "ROR-y"

msgid "manager.institutions.form.ror.description"
msgstr "Research Organization Registry ID Instytucji."

msgid "manager.institutions.form.ipRanges"
msgstr "Zakres IP"

msgid "manager.institutions.deleteInstitution"
msgstr "Skasuj Instytucję"

msgid "manager.settings.statistics.geoUsageStats"
msgstr "Geostatystyka"

msgid "doi.manager.settings.doiSuffix.custom"
msgstr "Własny wzór sufiksu DOI"

msgid "doi.manager.settings.doiSuffix.pattern"
msgstr "Sufiks DOI"

msgid "doi.manager.settings.doiSuffixUserDefined"
msgstr "Własny wzór (niezalecany)"

msgid "manager.settings.statistics.publicSushiApi"
msgstr "API Publiczne"

msgid "manager.dois.notification.markUnregisteredSuccess"
msgstr "Oznaczenie jako niezarejestrowane powiodło się"

msgid "manager.dois.notification.markStaleSuccess"
msgstr "Oznaczenie jako przeterminowane powiodło się"

msgid "manager.institutions.confirmDelete"
msgstr "Czy na pewno chcesz kontynuować i usunąć tę instytucję?"

msgid "manager.institutions.invalidIPRange"
msgstr "Niepoprawny zakres IP"

msgid "manager.setup.statistics"
msgstr "Statystyki"

msgid "stats.unique"
msgstr "Unikalne"

msgid "stats.unknown"
msgstr "nieznane"

msgid "manager.setup.dois.setup"
msgstr "Ustawienia"

msgid "doi.manager.settings.doiPrefix"
msgstr "Prefiks DOI"

msgid "doi.manager.setup.automaticDeposit.enable"
msgstr "Włącz rejestrację automatyczną DOI"

msgid "doi.manager.settings.doiCreationTime.description"
msgstr "Kiedy należy przydzielić DOI do zgłoszenia?"

msgid "doi.manager.settings.doiCreationTime.publication"
msgstr "W momencie publikacji"

msgid "manager.setup.doiPrefix"
msgstr "Prefiks DOI"

msgid "doi.manager.settings.doiPrefix.required"
msgstr "Wymagany jest prefiks DOI"

msgid "doi.manager.settings.registrationAgency.noPluginsEnabled.label"
msgstr "Brak podanej agencji rejestracji"

msgid "manager.setup.notifyAllAuthors.description"
msgstr "Kto powinien być powiadomiony o decyzji redakcji?"

msgid "manager.setup.notifications.copySubmissionAckPrimaryContact"
msgstr "Powiadom główny adres kontaktowy"

msgid "manager.setup.notifications.copySubmissionAckPrimaryContact.enabled"
msgstr "Tak, wyślij kopię na {$email}"

msgid "manager.setup.notifications.copySubmissionAckPrimaryContact.disabled"
msgstr "Nie"

msgid "manager.setup.institutions"
msgstr "Instytucje"

msgid "plugins.importexport.native.export.submissions.results"
msgstr "Wyniki eksportu zgłoszeń"

msgid "plugins.importexport.native.export.download.results"
msgstr "Pobierz wyeksportowany plik"

msgid "plugins.importexport.native.export.completed"
msgstr "Eksport zakończony pomyślnie."

msgid "plugins.importexport.native.export.completed.downloadFile"
msgstr "Pobierz wyeksportowany plik spod poniższego przycisku."

msgid "plugins.importexport.author.exportFailed"
msgstr "Proces nie mógł przetworzyć nazw autorów"

msgid "plugins.importexport.publication.exportFailed"
msgstr "Proces nie mógł przetworzyć publikacji"

msgid "emailTemplate.variable.context.submissionsUrl"
msgstr ""
"Adres URL strony gdzie użytkownik może przejrzeć przydzielone zgłoszenia."

msgid "emailTemplate.variable.decision.description"
msgstr "Opis podjętej decyzji."

msgid "manager.settings.statistics.publicSushiApi.public"
msgstr "Udostępnij publicznie statystyki COUNTER SUSHI"

msgid "doi.manager.settings.registrationAgency.description"
msgstr "Proszę wybrać agencję rejestrującą DOI."

msgid "notification.localeSettingsCannotBeSaved"
msgstr ""
"Ustawienia językowe nie mogły zostać zapisane. Przynajmniej jeden musi być "
"włączony dla każdej z opcji"

msgid "plugins.importexport.native.processFailed"
msgstr "Proces nie zakończył się. Sprawdź poniżej błędy / ostrzeżenia."

msgid "plugins.importexport.common.id"
msgstr "Id: {$id}"

msgid "plugins.importexport.submission.cli.display"
msgstr "\"{$submissionId}\" - \"{$submissionTitle}\""

msgid "plugins.importexport.common.error.userGroupMissing"
msgstr "W nazwie autora brakuje UserGroup {$param}"

msgid "emailTemplate.variable.context.passwordLostUrl"
msgstr ""
"Adres URL strony gdzie użytkownik może dokonać odzyskania straconego hasła"

msgid "manager.dois.title"
msgstr "DOI"

msgid "plugins.importexport.native.common.any"
msgstr "Elementy generyczne"

msgid "manager.setup.notifyAllAuthors.allAuthors"
msgstr "Wyślij powiadomienie do wszystkich autorów."

msgid "emailTemplate.variable.decision.stage"
msgstr "Etap pracy redaktorskiej w trakcie którego została podjęta decyzja."

msgid "emailTemplate.variable.editorialReminder.outstandingTasks"
msgstr "Lista zgłoszeń z wyjątkowymi zadaniami"

msgid "emailTemplate.variable.editorialReminder.numberOfSubmissions"
msgstr "Ilość zgłoszeń przypisanych do redaktora"

msgid "manager.dois.status.needsDoi"
msgstr "Brak DOI"

msgid "manager.institutions.form.ipRangesInstructions"
msgstr ""
"Prawidłowe wartości obejmują adres IP (np. 142.58.103.1), zakres adresów IP "
"(np. 142.58.103.1 - 142.58.103.4), zakres adresów IP z symbolem "
"wieloznacznym „*” (np. 142.58.*.*) oraz zakres adresów IP z CIDR (np. "
"142.58.100.0/24)."

msgid "manager.settings.statistics.geoUsageStats.description"
msgstr ""
"Wybierz typ statystyk użytkowania geograficznego, które chcesz zbierać. "
"Bardziej szczegółowe statystyki geograficzne mogą znacznie zwiększyć rozmiar "
"bazy danych, a w niektórych rzadkich przypadkach mogą podważyć anonimowość "
"odwiedzających."

msgid "stats.downloadReport.betweenDates"
msgstr "{$startDate} do {$endDate}"

msgid "stats.downloadReport.allFilters"
msgstr "Wszystkie {$filter}"

msgid "stats.geographic.ccAttribution"
msgstr "Geolokalizacja poprzez <a href='https://db-ip.com'>DB-IP</a>"

msgid "stats.geographic.tooltip.label"
msgstr "O geolokalizacji"

msgid "stats.timeline"
msgstr "Skala czasu"

msgid "stats.timeline.downloadReport.description"
msgstr "Liczba {$type} dla każdego {$interval}."

msgid "stats.timeline.downloadReport.downloadTimeline"
msgstr "Pobierz raport osi czasu"

msgid "doi.editor.doiSuffixInvalidCharacters"
msgstr "DOI zawiera nieprawidłowe znaki."

msgid "manager.setup.notifications.copySubmissionAckAddress.description"
msgstr ""
"Kopia wiadomości e-mail z potwierdzeniem przesłania zostanie wysłana na "
"każdy z wprowadzonych tutaj adresów e-mail. Oddziel adresy e-mail "
"przecinkami. Przykład: jeden@example.com, dwa@example.com"

msgid "stats.views"
msgstr "Odsłony"

msgid "stats.downloads"
msgstr "Pobrania"

msgid "stats.views.timelineInterval"
msgstr "Wszystkie odsłony wg daty"

msgid "stats.downloads.timelineInterval"
msgstr "Wszystkie pobrania wg daty"

msgid "stats.description.submissionsSkipped"
msgstr ""
"Obejmuje to zgłoszenia, które nie są wliczane do innych sum, takie jak te, "
"które są nadal w toku i te, które wyglądają na zaimportowane."

msgid "manager.settings.statistics.institutionUsageStats.description"
msgstr ""
"Włącz statystyki instytucjonalne, jeśli chcesz zbierać statystyki "
"użytkowania według instytucji. Jeśli ta opcja jest włączona, konieczne "
"będzie skonfigurowanie zakresów adresów IP dla każdej instytucji, którą "
"chcesz śledzić."

msgid "stats.file.type.primaryFile"
msgstr "Plik główny"

msgid "stats.file.type.suppFile"
msgstr "Pliki dodatkowe"

msgid "manager.settings.statistics.publicSushiApi.description"
msgstr ""
"Czy ograniczyć dostęp do punktów końcowych API dla statystyk COUNTER SUSHI. "
"Jeśli to pole nie zostanie zaznaczone, interfejs API będzie dostępny tylko "
"dla użytkowników z rolami administratora lub menedżera."

msgid "doi.manager.setup.automaticDeposit.description"
msgstr ""
"Rejestracja DOI i metadane mogą być automatycznie zdeponowane w wybranej "
"agencji rejestracyjnej za każdym razem, gdy zostanie opublikowana pozycja z "
"DOI. Automatyczne wpłaty będą dokonywane w zaplanowanych odstępach czasu, a "
"status rejestracji każdego DOI można monitorować na stronie zarządzania DOI."

msgid "doi.manager.settings.registrationAgency.noPluginsEnabled.description"
msgstr ""
"Numery DOI mogą być automatycznie wybijane i zdeponowane w agencji "
"rejestracyjnej. Aby skorzystać z tej funkcji, znajdź i zainstaluj wtyczkę od "
"odpowiedniej agencji rejestracyjnej."

msgid "stats.publications.downloadReport.downloadFiles"
msgstr "Pobierz plik raportu"

msgid "stats.publications.downloadReport.downloadFiles.description"
msgstr "Ilość pobrań dla każdego pliku."

msgid "stats.publications.downloadReport.downloadGeographic"
msgstr "Pobierz dane geograficzne"

msgid "stats.publications.downloadReport.downloadGeographic.description"
msgstr "Ilość odsłon i pobrań dla każdego miasta, regionu i kraju."

#, fuzzy
msgid "manager.setup.submissionPreparationChecklist"
msgstr "Sprawdzenie tekstu przed wysłaniem"

#, fuzzy
msgid "manager.setup.submissionPreparationChecklistDescription"
msgstr ""
"Na stronie przesyłania tekstu, autorzy muszą oznaczyć każdy z elementów "
"listy."

msgid "mailable.statisticsReportNotify.description"
msgstr ""
"Ten email jest automatycznie wysyłany każdego miesiąca do redaktorów i "
"menedżerów czasopisma, aby dostarczyć im przegląd stanu systemu."

msgid "emailTemplate.variable.context.mailingAddress"
msgstr "Adres pocztowy czasopisma"<|MERGE_RESOLUTION|>--- conflicted
+++ resolved
@@ -2295,16 +2295,13 @@
 "Wiadomość wysyłana przez recenzenta do redaktora prowadzącego. Zawiera "
 "odrzucenie prośby o wykonanie recenzji."
 
-#, fuzzy
-<<<<<<< HEAD
 msgid "emails.reviewRemind.body"
 msgstr "Wiadomość wysyłana przez redaktora prowadzącego do recenzenta. Zawiera przypomnienie o terminie wykonania recenzji."
-=======
+
 msgid "mailable.reviewRemind.description"
 msgstr ""
 "Wiadomość wysyłana przez redaktora prowadzącego do recenzenta. Zawiera "
 "przypomnienie o terminie wykonania recenzji."
->>>>>>> df4d9195
 
 #, fuzzy
 msgid "mailable.reviewRemindAuto.description"
