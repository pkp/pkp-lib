<?php
/**
 * @file classes/services/QueryBuilders/UserListQueryBuilder.php
 *
 * Copyright (c) 2014-2018 Simon Fraser University
 * Copyright (c) 2000-2018 John Willinsky
 * Distributed under the GNU GPL v2. For full terms see the file docs/COPYING.
 *
 * @class UserListQueryBuilder
 * @ingroup query_builders
 *
 * @brief Submission list Query builder
 */

namespace PKP\Services\QueryBuilders;

use Illuminate\Database\Capsule\Manager as Capsule;
use \Config;

class UserListQueryBuilder extends BaseQueryBuilder {

	/** @var int Context ID */
	protected $contextId = null;

	/** @var array list of columns for query */
	protected $columns = array();

	/** @var string order by column */
	protected $orderColumn = 'u.user_id';

	/** @var string order by direction */
	protected $orderDirection = 'DESC';

	/** @var string enabled or disabled users */
	protected $status = null;

	/** @var array list of role ids */
	protected $roleIds = null;

	/** @var int submission ID */
	protected $assignedToSubmissionId = null;

	/** @var int submission stage ID */
	protected $assignedToSubmissionStageId = null;

	/** @var int section ID */
	protected $assignedToSectionId = null;

	/** @var array user IDs */
	protected $includeUsers = null;

	/** @var array user IDs */
	protected $excludeUsers = null;

	/** @var string search phrase */
	protected $searchPhrase = null;

	/** @var bool whether to return only a count of results */
	protected $countOnly = null;

	/** @var bool whether to return reviewer activity data */
	protected $getReviewerData = null;

	/** @var int filter by minimum reviewer rating */
	protected $reviewerRating = null;

	/** @var int|array filter by reviews completed by user */
	protected $reviewsCompleted = null;

	/** @var int|array filter by active review assignments for user */
	protected $reviewsActive = null;

	/** @var int|array filter by days since last review assignment */
	protected $daysSinceLastAssignment = null;

	/** @var int|array filter by average days to complete a review */
	protected $averageCompletion = null;

	/**
	 * Constructor
	 *
	 * @param $contextId int context ID
	 */
	public function __construct($contextId) {
		parent::__construct();
		$this->contextId = $contextId;
	}

	/**
	 * Set result order column and direction
	 *
	 * @param $column string
	 * @param $direction string
	 *
	 * @return \PKP\Services\QueryBuilders\UserListQueryBuilder
	 */
	public function orderBy($column, $direction = 'DESC') {
		if ($column === 'givenName') {
			$this->orderColumn = 'u.first_name';
		} elseif ($column === 'familyName') {
			$this->orderColumn = 'u.last_name';
		} else {
			$this->orderColumn = 'u.user_id';
		}
		$this->orderDirection = $direction;
		return $this;
	}

	/**
	 * Set status filter
	 *
	 * @param $status string
	 *
	 * @return \PKP\Services\QueryBuilders\UserListQueryBuilder
	 */
	public function filterByStatus($status) {
		$this->status = $status;
		return $this;
	}

	/**
	 * Set roles filter
	 *
	 * @param $roleIds int|array
	 *
	 * @return \PKP\Services\QueryBuilders\UserListQueryBuilder
	 */
	public function filterByRoleIds($roleIds) {
		if (!is_null($roleIds) && !is_array($roleIds)) {
			$roleIds = array($roleIds);
		}
		$this->roleIds = $roleIds;
		return $this;
	}

	/**
	 * Limit results to users assigned to this submission
	 *
	 * @param $submissionId int
	 *
	 * @return \PKP\Services\QueryBuilders\UserListQueryBuilder
	 */
	public function assignedToSubmission($submissionId, $submissionStage) {
		$this->assignedToSubmissionId = $submissionId;
		if ($submissionStage && $this->assignedToSubmissionId) {
			$this->assignedToSubmissionStageId = $submissionStage;
		}
		return $this;
	}

	/**
	 * Limit results to users assigned as editors to this section
	 *
	 * @param $sectionId int
	 *
	 * @return \PKP\Services\QueryBuilders\UserListQueryBuilder
	 */
	public function assignedToSection($sectionId) {
		$this->assignedToSectionId = $sectionId;
		return $this;
	}

	/**
	 * Include selected users
	 *
	 * @param $userIds array
	 *
	 * @return \PKP\Services\QueryBuilders\UserListQueryBuilder
	 */
	public function includeUsers($userIds) {
		$this->includeUsers = $userIds;
		return $this;
	}

	/**
	 * Exclude selected users
	 *
	 * @param $userIds array
	 *
	 * @return \PKP\Services\QueryBuilders\UserListQueryBuilder
	 */
	public function excludeUsers($userIds) {
		$this->excludeUsers = $userIds;
		return $this;
	}

	/**
	 * Set query search phrase
	 *
	 * @param $phrase string
	 *
	 * @return \PKP\Services\QueryBuilders\UserListQueryBuilder
	 */
	public function searchPhrase($phrase) {
		$this->searchPhrase = $phrase;
		return $this;
	}

	/**
	 * Whether to return only a count of results
	 *
	 * @param $enable bool
	 *
	 * @return \PKP\Services\QueryBuilders\UserListQueryBuilder
	 */
	public function countOnly($enable = true) {
		$this->countOnly = $enable;
		return $this;
	}

	/**
	 * Whether to return reviewer activity data
	 *
	 * @param $enable bool
	 *
	 * @return \PKP\Services\QueryBuilders\UserListQueryBuilder
	 */
	public function getReviewerData($enable = true) {
		$this->getReviewerData = $enable;
		return $this;
	}

	/**
	 * Limit results to those who have a minimum reviewer rating
	 *
	 * @param $reviewerRating int
	 *
	 * @return \PKP\Services\QueryBuilders\UserListQueryBuilder
	 */
	public function filterByReviewerRating($reviewerRating = null) {
		if (!is_null($reviewerRating)) {
			$this->reviewerRating = $reviewerRating;
		}

		return $this;
	}

	/**
	 * Limit results to those who have completed at least this many reviews
	 *
	 * @param $reviewsCompleted int|array
	 *
	 * @return \PKP\Services\QueryBuilders\UserListQueryBuilder
	 */
	public function filterByReviewsCompleted($reviewsCompleted = null) {
		if (!is_null($reviewsCompleted)) {
			$this->reviewsCompleted = $reviewsCompleted;
		}

		return $this;
	}

	/**
	 * Limit results to those who have at least this many active review assignments
	 *
	 * @param $reviewsActive int|array
	 *
	 * @return \PKP\Services\QueryBuilders\UserListQueryBuilder
	 */
	public function filterByReviewsActive($reviewsActive = null) {
		if (!is_null($reviewsActive)) {
			$this->reviewsActive = $reviewsActive;
		}

		return $this;
	}

	/**
	 * Limit results to those who's last review assignment was at least this many
	 * days ago.
	 *
	 * @param $daysSinceLastAssignment int|array
	 *
	 * @return \PKP\Services\QueryBuilders\UserListQueryBuilder
	 */
	public function filterByDaysSinceLastAssignment($daysSinceLastAssignment = null) {
		if (!is_null($daysSinceLastAssignment)) {
			$this->daysSinceLastAssignment = $daysSinceLastAssignment;
		}

		return $this;
	}

	/**
	 * Limit results to those who complete a review on average less than this many
	 * days after their assignment.
	 *
	 * @param $averageCompletion int|array
	 *
	 * @return \PKP\Services\QueryBuilders\UserListQueryBuilder
	 */
	public function filterByAverageCompletion($averageCompletion = null) {
		if (!is_null($averageCompletion)) {
			$this->averageCompletion = $averageCompletion;
		}

		return $this;
	}

	/**
	 * Execute query builder
	 *
	 * @return object Query object
	 */
	public function get() {
		$this->columns[] = 'u.*';
		$q = Capsule::table('users as u')
					->leftJoin('user_user_groups as uug', 'uug.user_id', '=', 'u.user_id')
					->leftJoin('user_groups as ug', 'ug.user_group_id', '=', 'uug.user_group_id')
					->where('ug.context_id','=', $this->contextId);

		if (empty($this->countOnly)) {
			$q->distinct();
			$q->orderBy($this->orderColumn, $this->orderDirection);
		}

		// roles
		if (!is_null($this->roleIds)) {
			$q->whereIn('ug.role_id', $this->roleIds);
		}

		// Exclude users
		if (!is_null($this->excludeUsers)) {
			$excludeUsers = $this->excludeUsers;
			$q->whereNotIn('u.user_id', $excludeUsers);
		}
		// status
		if (!is_null($this->status)) {
			if ($this->status === 'disabled') {
				$q->where('u.disabled', '=', 1);
			} elseif ($this->status === 'active') {
				$q->where('u.disabled', '=', 0);
			}
		}

		// assigned to submission
		if (!is_null($this->assignedToSubmissionId)) {
			$submissionId = $this->assignedToSubmissionId;

			$q->leftJoin('stage_assignments as sa', function($table) use ($submissionId) {
				$table->on('u.user_id', '=', 'sa.user_id');
				$table->on('sa.submission_id', '=', Capsule::raw((int) $submissionId));
			});

			$q->whereNotNull('sa.stage_assignment_id');

			if (!is_null($this->assignedToSubmissionStageId)) {
				$stageId = $this->assignedToSubmissionStageId;

				$q->leftJoin('user_group_stage as ugs', 'sa.user_group_id', '=', 'ugs.user_group_id');
				$q->where('ugs.stage_id', '=', Capsule::raw((int) $stageId));
			}
		}

		// assigned to section
		if (!is_null($this->assignedToSectionId)) {
			$sectionId = $this->assignedToSectionId;

			$q->leftJoin('section_editors as se', function($table) use ($sectionId) {
				$table->on('u.user_id', '=', 'se.user_id');
				$table->on('se.section_id', '=', Capsule::raw((int) $sectionId));
			});

			$q->whereNotNull('se.section_id');
		}

		// search phrase
		if (!empty($this->searchPhrase)) {
			$words = explode(' ', $this->searchPhrase);
			if (count($words)) {
				$q->leftJoin('user_settings as us', 'u.user_id', '=', 'us.user_id');
				$q->leftJoin('user_interests as ui', 'u.user_id', '=', 'ui.user_id');
				$q->leftJoin('controlled_vocab_entry_settings as cves', 'ui.controlled_vocab_entry_id', '=', 'cves.controlled_vocab_entry_id');
				foreach ($words as $word) {
					$q->where(function($q) use ($word) {
						$q->where('u.username', 'LIKE', "%{$word}%")
							->orWhere('u.salutation', 'LIKE', "%{$word}%")
							->orWhere('u.first_name', 'LIKE', "%{$word}%")
							->orWhere('u.middle_name', 'LIKE', "%{$word}%")
							->orWhere('u.last_name', 'LIKE', "%{$word}%")
							->orWhere('u.suffix', 'LIKE', "%{$word}%")
							->orWhere('u.initials', 'LIKE', "%{$word}%")
							->orWhere('u.email', 'LIKE', "%{$word}%")
							->orWhere(function($q) use ($word) {
								$q->where('us.setting_name', 'affiliation');
								$q->where('us.setting_value', 'LIKE', "%{$word}%");
							})
							->orWhere(function($q) use ($word) {
								$q->where('us.setting_name', 'biography');
								$q->where('us.setting_value', 'LIKE', "%{$word}%");
							})
							->orWhere(function($q) use ($word) {
								$q->where('us.setting_name', 'orcid');
								$q->where('us.setting_value', 'LIKE', "%{$word}%");
							})
							->orWhere('cves.setting_value', 'LIKE', "%{$word}%");
					});
				}
			}
		}

		// reviewer data
		if (!empty($this->getReviewerData)) {
<<<<<<< HEAD
			// It looks like ADO can't take any composed driver. i.e. pdo_mysql, pdo_mssql...
			$driver = \Config::getVar('database', 'driver');
			if (strpos($driver, 'pdo') !== -1) {
				$driver = 'pdo';
			}

			switch ($driver) {
=======
			$q->leftJoin('review_assignments as ra', 'u.user_id', '=', 'ra.reviewer_id');
			$this->columns[] = Capsule::raw('MAX(ra.date_assigned) as last_assigned');
			$this->columns[] = Capsule::raw('(SELECT SUM(CASE WHEN ra.date_completed IS NULL AND ra.declined <> 1 THEN 1 ELSE 0 END) FROM review_assignments AS ra WHERE u.user_id = ra.reviewer_id) as incomplete_count');
			$this->columns[] = Capsule::raw('(SELECT SUM(CASE WHEN ra.date_completed IS NOT NULL AND ra.declined <> 1 THEN 1 ELSE 0 END) FROM review_assignments AS ra WHERE u.user_id = ra.reviewer_id) as complete_count');
			$this->columns[] = Capsule::raw('(SELECT SUM(CASE WHEN ra.declined = 1 THEN 1 ELSE 0 END) FROM review_assignments AS ra WHERE u.user_id = ra.reviewer_id) as declined_count');
			switch (\Config::getVar('database', 'driver')) {
>>>>>>> dfa43c69
				case 'mysql':
				case 'mysqli':
					$dateDiffClause = 'DATEDIFF(ra.date_completed, ra.date_notified)';
					break;
				case 'mssql':
				case 'sqlsrv':
				case 'pdo':
					$dateDiffClause = 'DATEPART(day, DATEDIFF(s, ra.date_notified, ra.date_completed))';
					break;
				default:
					$dateDiffClause = 'DATE_PART(\'day\', ra.date_completed - ra.date_notified)';
			}

			$this->columns[] = 'aggregation.incomplete_count';
			$this->columns[] = 'aggregation.complete_count';
			$this->columns[] = 'aggregation_quality.reviewer_rating';
			$this->columns[] = 'aggregation.declined_count';
			$this->columns[] = 'aggregation.last_assigned';
			$this->columns[] = 'aggregation.average_time';

			$q->leftJoin(Capsule::raw("(
											SELECT ra.reviewer_id,
												SUM(CASE WHEN ra.date_completed IS NULL AND ra.declined <> 1 THEN 1 ELSE 0 END) AS incomplete_count,
												SUM(CASE WHEN ra.date_completed IS NOT NULL THEN 1 ELSE 0 END) AS complete_count,
												SUM(ra.declined) AS declined_count,
												MAX(ra.date_assigned) AS last_assigned,
												AVG(" . $dateDiffClause . ") AS average_time
											FROM review_assignments AS ra
											GROUP BY ra.reviewer_id
										) AS aggregation"),
						function($join) {
							$join->on('u.user_id', '=', 'aggregation.reviewer_id');
						}
			);
			$q->leftJoin(Capsule::raw("(
											SELECT ra.reviewer_id,
												AVG(ra.quality) AS reviewer_rating
											FROM review_assignments AS ra
											WHERE ra.quality IS NOT NULL AND ra.quality != 0
											GROUP BY ra.reviewer_id
										) AS aggregation_quality"),
						function($join) {
							$join->on('u.user_id', '=', 'aggregation_quality.reviewer_id');
						}
			);

			// reviewer rating
			if (!empty($this->reviewerRating)) {
				$q->where('aggregation_quality.reviewer_rating', '>=', (int) $this->reviewerRating);
			}

			// completed reviews
			if (!empty($this->reviewsCompleted)) {
				$doneMin = is_array($this->reviewsCompleted) ? $this->reviewsCompleted[0] : $this->reviewsCompleted;
				$q->where('aggregation.complete_count', ">=", $doneMin);
				if (is_array($this->reviewsCompleted) && !empty($this->reviewsCompleted[1])) {
					$q->where('aggregation.complete_count', "<=", $this->reviewsCompleted[1]);
				}
			}

			// active reviews
			if (!empty($this->reviewsActive)) {
				$activeMin = is_array($this->reviewsActive) ? $this->reviewsActive[0] : $this->reviewsActive;
<<<<<<< HEAD
				$q->where('aggregation.incomplete_count', '>=', $activeMin);
=======
				$subqueryStatement = '(SELECT SUM(CASE WHEN ra.date_completed IS NULL AND ra.declined <> 1 THEN 1 ELSE 0 END) FROM review_assignments AS ra WHERE u.user_id = ra.reviewer_id)';
				$q->having(Capsule::raw($subqueryStatement), '>=', $activeMin);
>>>>>>> dfa43c69
				if (is_array($this->reviewsActive) && !empty($this->reviewsActive[1])) {
					$q->where('aggregation.incomplete_count', '<=', $this->reviewsActive[1]);
				}
			}

			// days since last review assignment
			if (!empty($this->daysSinceLastAssignment)) {
				$daysSinceMin = is_array($this->daysSinceLastAssignment) ? $this->daysSinceLastAssignment[0] : $this->daysSinceLastAssignment;
				$userDao = \DAORegistry::getDAO('UserDAO');
				$dbTimeMin = $userDao->dateTimeToDB(time() - ((int) $daysSinceMin * 86400));
				$min = preg_replace('/\'/', '', $dbTimeMin);
				$q->where('aggregation.last_assigned', '<=', $min);
				if (is_array($this->daysSinceLastAssignment) && !empty($this->daysSinceLastAssignment[1])) {
					$daysSinceMax = $this->daysSinceLastAssignment[1];
					// Subtract an extra day so that our outer bound rounds "up". This accounts
					// for the UI rounding "down" in the string "X days ago".
					$dbTimeMax = $userDao->dateTimeToDB(time() - ((int) $daysSinceMax * 86400) - 84600);
					$max = preg_replace('/\'/', '', $dbTimeMax);
					$q->where('aggregation.last_assigned', '>=', $max);
				}
			}

			// average days to complete review
			if (!empty($this->averageCompletion)) {
				$q->where('aggregation.average_time', '<=', (int) $this->averageCompletion);
			}
		}

		// Include users
		if (!is_null($this->includeUsers)) {
			$includeUsers = $this->includeUsers;
			$q->orWhereIn('u.user_id', $includeUsers);
		}

		// Add app-specific query statements
		\HookRegistry::call('User::getUsers::queryObject', array(&$q, $this));

		if (!empty($this->countOnly)) {
			$q->select(Capsule::raw('count(*) as user_count'));
		} else {
			$q->select($this->columns);
		}

		return $q;
	}
}<|MERGE_RESOLUTION|>--- conflicted
+++ resolved
@@ -401,7 +401,6 @@
 
 		// reviewer data
 		if (!empty($this->getReviewerData)) {
-<<<<<<< HEAD
 			// It looks like ADO can't take any composed driver. i.e. pdo_mysql, pdo_mssql...
 			$driver = \Config::getVar('database', 'driver');
 			if (strpos($driver, 'pdo') !== -1) {
@@ -409,14 +408,6 @@
 			}
 
 			switch ($driver) {
-=======
-			$q->leftJoin('review_assignments as ra', 'u.user_id', '=', 'ra.reviewer_id');
-			$this->columns[] = Capsule::raw('MAX(ra.date_assigned) as last_assigned');
-			$this->columns[] = Capsule::raw('(SELECT SUM(CASE WHEN ra.date_completed IS NULL AND ra.declined <> 1 THEN 1 ELSE 0 END) FROM review_assignments AS ra WHERE u.user_id = ra.reviewer_id) as incomplete_count');
-			$this->columns[] = Capsule::raw('(SELECT SUM(CASE WHEN ra.date_completed IS NOT NULL AND ra.declined <> 1 THEN 1 ELSE 0 END) FROM review_assignments AS ra WHERE u.user_id = ra.reviewer_id) as complete_count');
-			$this->columns[] = Capsule::raw('(SELECT SUM(CASE WHEN ra.declined = 1 THEN 1 ELSE 0 END) FROM review_assignments AS ra WHERE u.user_id = ra.reviewer_id) as declined_count');
-			switch (\Config::getVar('database', 'driver')) {
->>>>>>> dfa43c69
 				case 'mysql':
 				case 'mysqli':
 					$dateDiffClause = 'DATEDIFF(ra.date_completed, ra.date_notified)';
@@ -480,12 +471,7 @@
 			// active reviews
 			if (!empty($this->reviewsActive)) {
 				$activeMin = is_array($this->reviewsActive) ? $this->reviewsActive[0] : $this->reviewsActive;
-<<<<<<< HEAD
 				$q->where('aggregation.incomplete_count', '>=', $activeMin);
-=======
-				$subqueryStatement = '(SELECT SUM(CASE WHEN ra.date_completed IS NULL AND ra.declined <> 1 THEN 1 ELSE 0 END) FROM review_assignments AS ra WHERE u.user_id = ra.reviewer_id)';
-				$q->having(Capsule::raw($subqueryStatement), '>=', $activeMin);
->>>>>>> dfa43c69
 				if (is_array($this->reviewsActive) && !empty($this->reviewsActive[1])) {
 					$q->where('aggregation.incomplete_count', '<=', $this->reviewsActive[1]);
 				}
