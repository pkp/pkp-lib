<?php

/**
 * @file classes/submission/form/PKPSubmissionSubmitStep1Form.inc.php
 *
 * Copyright (c) 2014-2018 Simon Fraser University
 * Copyright (c) 2003-2018 John Willinsky
 * Distributed under the GNU GPL v2. For full terms see the file docs/COPYING.
 *
 * @class PKPSubmissionSubmitStep1Form
 * @ingroup submission_form
 *
 * @brief Form for Step 1 of author submission: terms, conditions, etc.
 */

import('lib.pkp.classes.submission.form.SubmissionSubmitForm');

class PKPSubmissionSubmitStep1Form extends SubmissionSubmitForm {
	/**
	 * Constructor.
	 * @param $context Context
	 * @param $submission Submission (optional)
	 */
	function __construct($context, $submission = null) {
		parent::__construct($context, $submission, 1);

		// Validation checks for this form
		$supportedSubmissionLocales = $context->getSupportedSubmissionLocales();
		if (!is_array($supportedSubmissionLocales) || count($supportedSubmissionLocales) < 1) $supportedSubmissionLocales = array($context->getPrimaryLocale());
		$this->addCheck(new FormValidatorInSet($this, 'locale', 'required', 'submission.submit.form.localeRequired', $supportedSubmissionLocales));
		if ((boolean) $context->getSetting('copyrightNoticeAgree')) {
			$this->addCheck(new FormValidator($this, 'copyrightNoticeAgree', 'required', 'submission.submit.copyrightNoticeAgreeRequired'));
		}
		$this->addCheck(new FormValidator($this, 'userGroupId', 'required', 'submission.submit.availableUserGroupsDescription'));
		$this->addCheck(new FormValidator($this, 'privacyConsent', 'required', 'user.profile.form.privacyConsentRequired'));

		foreach ((array) $context->getLocalizedSetting('submissionChecklist') as $key => $checklistItem) {
			$this->addCheck(new FormValidator($this, "checklist-$key", 'required', 'submission.submit.checklistErrors'));
		}
	}

	/**
	 * Perform additional validation checks
	 * @copydoc Form::validate
	 */
	function validate($callHooks = true) {
		if (!parent::validate($callHooks)) return false;

		// Ensure that the user is in the specified userGroupId or trying to enroll an allowed role
		$userGroupId = (int) $this->getData('userGroupId');
		$userGroupDao = DAORegistry::getDAO('UserGroupDAO');
		$request = Application::getRequest();
		$context = $request->getContext();
		$user = $request->getUser();
		if (!$user) return false;

		if ($userGroupDao->userInGroup($user->getId(), $userGroupId)) {
			return true;
		}
		$userGroup = $userGroupDao->getById($userGroupId, $context->getId());
		if ($userGroup->getPermitSelfRegistration()){
			return true;
		}

		return false;
	}

	/**
	 * @copydoc SubmissionSubmitForm::fetch
	 */
	function fetch($request, $template = null, $display = false) {
		$user = $request->getUser();
		$templateMgr = TemplateManager::getManager($request);

		$templateMgr->assign(
			'supportedSubmissionLocaleNames',
			$this->context->getSupportedSubmissionLocaleNames()
		);

		$this->setupTemplateSubmissionChecklist($templateMgr, $request);
		$this->setupTemplatePrivacyConsent($templateMgr);

		// if this context has a copyright notice that the author must agree to, present the form items.
		if ((boolean) $this->context->getSetting('copyrightNoticeAgree')) {
			$templateMgr->assign('copyrightNotice', $this->context->getLocalizedSetting('copyrightNotice'));
			$templateMgr->assign('copyrightNoticeAgree', true);
		}

		$userGroupAssignmentDao = DAORegistry::getDAO('UserGroupAssignmentDAO');
		$userGroupDao = DAORegistry::getDAO('UserGroupDAO');
		$userGroupNames = array();

		// List existing user roles
		$managerUserGroupAssignments = $userGroupAssignmentDao->getByUserId($user->getId(), $this->context->getId(), ROLE_ID_MANAGER);
		$authorUserGroupAssignments = $userGroupAssignmentDao->getByUserId($user->getId(), $this->context->getId(), ROLE_ID_AUTHOR);

		// List available author roles
		$availableAuthorUserGroups = $userGroupDao->getUserGroupsByStage($this->context->getId(), WORKFLOW_STAGE_ID_SUBMISSION, ROLE_ID_AUTHOR);
		$availableUserGroupNames = array();
		while($authorUserGroup = $availableAuthorUserGroups->next()) {
			if ($authorUserGroup->getPermitSelfRegistration()){
				$availableUserGroupNames[$authorUserGroup->getId()] = $authorUserGroup->getLocalizedName();
			}
		}

		// Set default group to default author group
		$defaultGroup = $userGroupDao->getDefaultByRoleId($this->context->getId(), ROLE_ID_AUTHOR);
		$noExistingRoles = false;
		$managerGroups = false;

		// If the user has manager roles, add manager roles and available author roles to selection
		if (!$managerUserGroupAssignments->wasEmpty()) {
			while($managerUserGroupAssignment = $managerUserGroupAssignments->next()) {
				$managerUserGroup = $userGroupDao->getById($managerUserGroupAssignment->getUserGroupId());
				$userGroupNames[$managerUserGroup->getId()] = $managerUserGroup->getLocalizedName();
			}
			$managerGroups = join(__('common.commaListSeparator'), $userGroupNames);
			$userGroupNames = array_replace($userGroupNames, $availableUserGroupNames);

			// Set default group to default manager group
			$defaultGroup = $userGroupDao->getDefaultByRoleId($this->context->getId(), ROLE_ID_MANAGER);

		// else if the user only has existing author roles, add to selection
		} else if (!$authorUserGroupAssignments->wasEmpty()) {
			while($authorUserGroupAssignment = $authorUserGroupAssignments->next()) {
				$authorUserGroup = $userGroupDao->getById($authorUserGroupAssignment->getUserGroupId());
				$userGroupNames[$authorUserGroup->getId()] = $authorUserGroup->getLocalizedName();
			}

		// else the user has no roles, only add available author roles to selection
		} else {
			$userGroupNames = $availableUserGroupNames;
			$noExistingRoles = true;
		}

		$templateMgr->assign('managerGroups', $managerGroups);
		$templateMgr->assign('userGroupOptions', $userGroupNames);
		$templateMgr->assign('defaultGroup', $defaultGroup);
		$templateMgr->assign('noExistingRoles', $noExistingRoles);

		return parent::fetch($request, $template, $display);
	}

	/**
	 * Initialize form data from current submission.
	 * @see SubmissionSubmitForm::initData
	 * @param $data array
	 */
	function initData($data = array()) {
		if (isset($this->submission)) {
			$query = $this->getCommentsToEditor($this->submissionId);
			$this->_data = array_merge($data, array(
				'locale' => $this->submission->getLocale(),
				'commentsToEditor' => $query ? $query->getHeadNote()->getContents() : '',
			));
		} else {
			$supportedSubmissionLocales = $this->context->getSupportedSubmissionLocales();
			// Try these locales in order until we find one that's
			// supported to use as a default.
			$keys = array_keys($supportedSubmissionLocales);
			$tryLocales = array(
				$this->getFormLocale(), // Current form locale
				AppLocale::getLocale(), // Current UI locale
				$this->context->getPrimaryLocale(), // Context locale
				$supportedSubmissionLocales[array_shift($keys)] // Fallback: first one on the list
			);
			$this->_data = $data;
			foreach ($tryLocales as $locale) {
				if (in_array($locale, $supportedSubmissionLocales)) {
					// Found a default to use
					$this->_data['locale'] = $locale;
					break;
				}
			}
		}
	}

	/**
	 * Assign form data to user-submitted data.
	 */
	function readInputData() {
		$vars = array(
			'userGroupId', 'locale', 'copyrightNoticeAgree', 'commentsToEditor','privacyConsent'
		);

		foreach ((array) $this->context->getLocalizedSetting('submissionChecklist') as $key => $checklistItem) {
			$vars[] = "checklist-$key";
		}

		$this->readUserVars($vars);
	}

	/**
	 * Set the submission data from the form.
	 * @param $submission Submission
	 */
	function setSubmissionData($submission) {
		$this->submission->setLanguage(PKPString::substr($this->submission->getLocale(), 0, 2));
		$this->submission->setLocale($this->getData('locale'));

		// submission checklist
		foreach ((array) $this->context->getSetting('submissionChecklist') as $locale => $checklistItems) {
			foreach ($checklistItems as $key => $checklistItem) {
				$this->submission->setData($this->getSubmissionChecklistItemCheckedSettingName($key), $this->getData("checklist-$key") === '1');
				$this->submission->setData($this->getSubmissionChecklistItemContentSettingName($key), $checklistItem['content'], $locale);
			}
		}

		// privacy consent
		$this->submission->setData($this->getPrivacyConsentSettingName(), $this->getData('privacyConsent') === '1');

		$locales = $this->context->getSupportedSubmissionLocales();
		foreach ($locales as $locale) {
			$this->submission->setData($this->getPrivacyStatementPlainTextSettingName(), $this->getPrivacyStatementPlainText($locale), $locale);
		}
	}

	/**
	 * Add or update comments to editor
	 * @param $submissionId int
	 * @param $commentsToEditor string
	 * @param $userId int
	 * @param $query Query optional
	 */
	function setCommentsToEditor($submissionId, $commentsToEditor, $userId, $query = null) {
		$queryDao = DAORegistry::getDAO('QueryDAO');
		$noteDao = DAORegistry::getDAO('NoteDAO');

		if (!isset($query)){
			if ($commentsToEditor) {
				$query = $queryDao->newDataObject();
				$query->setAssocType(ASSOC_TYPE_SUBMISSION);
				$query->setAssocId($submissionId);
				$query->setStageId(WORKFLOW_STAGE_ID_SUBMISSION);
				$query->setSequence(REALLY_BIG_NUMBER);
				$queryDao->insertObject($query);
				$queryDao->resequence(ASSOC_TYPE_SUBMISSION, $submissionId);
				$queryDao->insertParticipant($query->getId(), $userId);
				$queryId = $query->getId();

				$note = $noteDao->newDataObject();
				$note->setUserId($userId);
				$note->setAssocType(ASSOC_TYPE_QUERY);
				$note->setTitle(__('submission.submit.coverNote'));
				$note->setContents($commentsToEditor);
				$note->setDateCreated(Core::getCurrentDate());
				$note->setDateModified(Core::getCurrentDate());
				$note->setAssocId($queryId);
				$noteDao->insertObject($note);
			}
		} else{
			$queryId = $query->getId();
			$notes = $noteDao->getByAssoc(ASSOC_TYPE_QUERY, $queryId);
			if (!$notes->wasEmpty()) {
				$note = $notes->next();
				if ($commentsToEditor) {
					$note->setContents($commentsToEditor);
					$note->setDateModified(Core::getCurrentDate());
					$noteDao->updateObject($note);
				} else {
					$noteDao->deleteObject($note);
					$queryDao->deleteObject($query);
				}
			}
		}
	}

	/**
	 * Get comments to editor
	 * @param $submissionId int
	 * @return null|Query
	 */
	function getCommentsToEditor($submissionId) {
		$query = null;
		$queryDao = DAORegistry::getDAO('QueryDAO');
		$queries = $queryDao->getByAssoc(ASSOC_TYPE_SUBMISSION, $submissionId);
		if ($queries) $query = $queries->next();
		return $query;
	}

	/**
	 * Save changes to submission.
	 * @return int the submission ID
	 */
	function execute() {
		$submissionDao = Application::getSubmissionDAO();
<<<<<<< HEAD
		$this->extendSubmissionDAOLocaleFieldNames($submissionDao);
		$this->extendSubmissionDAOAdditionalFieldNames($submissionDao);

=======
		$request = Application::getRequest(); 
>>>>>>> 664d4eb3
		$user = $request->getUser();
		$userGroupDao = DAORegistry::getDAO('UserGroupDAO');

		// Enroll user if needed
		$userGroupId = (int) $this->getData('userGroupId');
		if (!$userGroupDao->userInGroup($user->getId(), $userGroupId)) {
			$userGroupDao->assignUserToGroup($user->getId(), $userGroupId);
		}

		if (isset($this->submission)) {
			// Update existing submission
			$this->setSubmissionData($this->submission);
			if ($this->submission->getSubmissionProgress() <= $this->step) {
				$this->submission->stampStatusModified();
				$this->submission->setSubmissionProgress($this->step + 1);
			}
			// Add, remove or update comments to editor
			$query = $this->getCommentsToEditor($this->submissionId);
			$this->setCommentsToEditor($this->submissionId, $this->getData('commentsToEditor'), $user->getId(), $query);

			$submissionDao->updateObject($this->submission);
		} else {
			// Create new submission
			$this->submission = $submissionDao->newDataObject();
			$this->submission->setContextId($this->context->getId());

			$this->setSubmissionData($this->submission);

			$this->submission->stampStatusModified();
			$this->submission->setSubmissionProgress($this->step + 1);
			$this->submission->setStageId(WORKFLOW_STAGE_ID_SUBMISSION);
			$this->submission->setCopyrightNotice($this->context->getLocalizedSetting('copyrightNotice'), $this->getData('locale'));
			// Insert the submission
			$this->submissionId = $submissionDao->insertObject($this->submission);

			// Set user to initial author
			$authorDao = DAORegistry::getDAO('AuthorDAO');
			$author = $authorDao->newDataObject();
			// if no user names exist for this submission locale,
			// copy the names in default site primary locale for this locale as well
			$userGivenNames = $user->getGivenName(null);
			$userFamilyNames = $user->getFamilyName(null);
			if (is_null($userFamilyNames)) $userFamilyNames = array();
			if (empty($userGivenNames[$this->submission->getLocale()])) {
				$site = Application::getRequest()->getSite();
				$userGivenNames[$this->submission->getLocale()] = $userGivenNames[$site->getPrimaryLocale()];
				// then there should also be no family name for the submission locale
				$userFamilyNames[$this->submission->getLocale()] = !empty($userFamilyNames[$site->getPrimaryLocale()]) ? $userFamilyNames[$site->getPrimaryLocale()] : '';
			}
			$author->setGivenName($userGivenNames, null);
			$author->setFamilyName($userFamilyNames, null);
			$author->setAffiliation($user->getAffiliation(null), null);
			$author->setCountry($user->getCountry());
			$author->setEmail($user->getEmail());
			$author->setUrl($user->getUrl());
			$author->setBiography($user->getBiography(null), null);
			$author->setPrimaryContact(1);
			$author->setIncludeInBrowse(1);
			$author->setOrcid($user->getOrcid());

			// Get the user group to display the submitter as
			$author->setUserGroupId($userGroupId);

			$author->setSubmissionId($this->submissionId);
			$authorDao->insertObject($author);

			// Assign the user author to the stage
			$stageAssignmentDao = DAORegistry::getDAO('StageAssignmentDAO');
			$stageAssignmentDao->build($this->submissionId, $userGroupId, $user->getId());

			// Add comments to editor
			if ($this->getData('commentsToEditor')){
				$this->setCommentsToEditor($this->submissionId, $this->getData('commentsToEditor'), $user->getId());
			}

		}

		return $this->submissionId;
	}

	private function extendSubmissionDAOLocaleFieldNames($submissionDao) {
		$localeFieldNames = array();

		foreach ((array) $this->context->getLocalizedSetting('submissionChecklist') as $key => $checklistItem) {
			$localeFieldNames[] = $this->getSubmissionChecklistItemContentSettingName($key);
		}

		$localeFieldNames[] = $this->getPrivacyStatementPlainTextSettingName();

		$submissionDao->extendLocaleFieldNames($localeFieldNames);
	}

	private function extendSubmissionDAOAdditionalFieldNames($submissionDao) {
		$additionalFieldNames = array();

		foreach ((array) $this->context->getLocalizedSetting('submissionChecklist') as $key => $checklistItem) {
			$additionalFieldNames[] = $this->getSubmissionChecklistItemCheckedSettingName($key);
		}

		$additionalFieldNames[] = $this->getPrivacyConsentSettingName();

		$submissionDao->extendAdditionalFieldNames($additionalFieldNames);
	}

	private function getPrivacyStatementPlainText($locale = null) {
		return trim(PKPString::html2text($this->context->getSetting('privacyStatement', $locale)));
	}

	private function getSubmissionChecklistItemCheckedSettingName($key) {
		return "submissionChecklistItemChecked$key";
	}

	private function getSubmissionChecklistItemContentSettingName($key) {
		return "submissionChecklistItemContent$key";
	}

	private function setupTemplateSubmissionChecklist($templateMgr, $request) {
		$submissionChecklist = $this->context->getLocalizedSetting('submissionChecklist');

		$router = $request->getRouter();
		$isPostbackRequest = is_a($router, 'PKPPageRouter') && $router->getRequestedOp($request) === 'saveStep';

		if ($isPostbackRequest) {
			// on postback read checked states from form data
			foreach ((array) $submissionChecklist as $key => $checklistItem) {
				$submissionChecklist[$key]['checked'] = $this->getData("checklist-$key") === '1';
			}
		} else {
			// on other requests determine checked states from stored submission data
			if (isset($this->submission)) {
				$locale = $this->submission->getLocale();

				foreach ((array) $submissionChecklist as $key => $checklistItem) {
					// compare checklist item's value stored on previous submit with current configured value
					$submissionChecklistItemContentSettingName = $this->getSubmissionChecklistItemContentSettingName($key);

					$contentFromPreviousSubmit = $this->submission->getData($submissionChecklistItemContentSettingName, $locale);
					if ($contentFromPreviousSubmit === $checklistItem['content']) {
						// content of checklist item is still the same, render checklist item with the state stored
						$submissionChecklistItemCheckedSettingName = $this->getSubmissionChecklistItemCheckedSettingName($key);

						$checked = $this->submission->getData($submissionChecklistItemCheckedSettingName);
					} else {
						// content of checklist item has changed, render it as unchecked so that user needs to confirm again
						$checked = false;
					}

					$submissionChecklist[$key]['checked'] = $checked;
				}
			}
		}

		$templateMgr->assign('submissionChecklist', $submissionChecklist);
	}

	private function getPrivacyConsentSettingName() {
		return 'privacyConsent';
	}

	private function getPrivacyStatementPlainTextSettingName() {
		return 'privacyStatementPlainText';
	}

	private function setupTemplatePrivacyConsent($templateMgr) {
		if (isset($this->submission))
		{
			$locale = $this->submission->getLocale();

			// compare privacy statement's plain text stored on previous submit with current configured value
			$privacyStatementPlainTextSettingName = $this->getPrivacyStatementPlainTextSettingName();

			$privacyStatementPlainTextFromPreviousSubmit = $this->submission->getData($privacyStatementPlainTextSettingName, $locale);
			$currentPrivacyStatementPlainText = $this->getPrivacyStatementPlainText($locale);

			if ($privacyStatementPlainTextFromPreviousSubmit === $currentPrivacyStatementPlainText) {
				// privacy statement is still the same, render checkbox with the state stored
				$privacyConsentSettingName = $this->getPrivacyConsentSettingName();

				$checked = $this->submission->getData($privacyConsentSettingName);
			} else {
				// privacy statement has changed, render it as unchecked so that user needs to confirm again
				$checked = false;
			}

			$templateMgr->assign('privacyConsent', $checked);
		}
	}
}

<|MERGE_RESOLUTION|>--- conflicted
+++ resolved
@@ -284,13 +284,10 @@
 	 */
 	function execute() {
 		$submissionDao = Application::getSubmissionDAO();
-<<<<<<< HEAD
 		$this->extendSubmissionDAOLocaleFieldNames($submissionDao);
 		$this->extendSubmissionDAOAdditionalFieldNames($submissionDao);
 
-=======
 		$request = Application::getRequest(); 
->>>>>>> 664d4eb3
 		$user = $request->getUser();
 		$userGroupDao = DAORegistry::getDAO('UserGroupDAO');
 
