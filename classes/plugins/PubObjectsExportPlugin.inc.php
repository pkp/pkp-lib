<?php

/**
 * @file classes/plugins/PubObjectsExportPlugin.inc.php
 *
 * Copyright (c) 2014-2021 Simon Fraser University
 * Copyright (c) 2003-2021 John Willinsky
 * Distributed under the GNU GPL v3. For full terms see the file docs/COPYING.
 *
 * @class PubObjectsExportPlugin
 * @ingroup plugins
 *
 * @brief Basis class for XML metadata export plugins
 */

namespace APP\plugins;

use PKP\submission\PKPSubmission;
use PKP\core\JSONMessage;
use PKP\file\FileManager;
use PKP\plugins\ImportExportPlugin;
use PKP\db\DAORegistry;
use PKP\plugins\HookRegistry;
use PKP\linkAction\request\NullAction;
use PKP\linkAction\LinkAction;

use APP\core\Application;
use APP\template\TemplateManager;
use APP\i18n\AppLocale;

// The statuses.
define('EXPORT_STATUS_ANY', '');
define('EXPORT_STATUS_NOT_DEPOSITED', 'notDeposited');
define('EXPORT_STATUS_MARKEDREGISTERED', 'markedRegistered');
define('EXPORT_STATUS_REGISTERED', 'registered');

// The actions.
define('EXPORT_ACTION_EXPORT', 'export');
define('EXPORT_ACTION_MARKREGISTERED', 'markRegistered');
define('EXPORT_ACTION_DEPOSIT', 'deposit');

// Configuration errors.
define('EXPORT_CONFIG_ERROR_SETTINGS', 0x02);

abstract class PubObjectsExportPlugin extends ImportExportPlugin
{
    /** @var PubObjectCache */
    public $_cache;

    /**
     * Get the plugin cache
     *
     * @return PubObjectCache
     */
    public function getCache()
    {
        if (!is_a($this->_cache, 'PubObjectCache')) {
            // Instantiate the cache.
            import('classes.plugins.PubObjectCache');
            $this->_cache = new PubObjectCache();
        }
        return $this->_cache;
    }

    /**
     * @copydoc Plugin::register()
     *
     * @param null|mixed $mainContextId
     */
    public function register($category, $path, $mainContextId = null)
    {
        if (!parent::register($category, $path, $mainContextId)) {
            return false;
        }

        AppLocale::requireComponents(LOCALE_COMPONENT_APP_MANAGER);
        $this->addLocaleData();

        HookRegistry::register('AcronPlugin::parseCronTab', [$this, 'callbackParseCronTab']);
        foreach ($this->_getDAOs() as $dao) {
            if ($dao instanceof SchemaDAO) {
                HookRegistry::register('Schema::get::' . $dao->schemaName, [$this, 'addToSchema']);
            } else {
                HookRegistry::register(strtolower_codesafe(get_class($dao)) . '::getAdditionalFieldNames', [&$this, 'getAdditionalFieldNames']);
            }
        }
        return true;
    }

    /**
     * @copydoc Plugin::manage()
     */
    public function manage($args, $request)
    {
        $user = $request->getUser();
        $router = $request->getRouter();
        $context = $router->getContext($request);

        $form = $this->_instantiateSettingsForm($context);
        $notificationManager = new NotificationManager();
        switch ($request->getUserVar('verb')) {
            case 'save':
                $form->readInputData();
                if ($form->validate()) {
                    $form->execute();
                    $notificationManager->createTrivialNotification($user->getId(), NOTIFICATION_TYPE_SUCCESS);
                    return new JSONMessage(true);
                } else {
                    return new JSONMessage(true, $form->fetch($request));
                }
                // no break
            case 'index':
                $form->initData();
                return new JSONMessage(true, $form->fetch($request));
            case 'statusMessage':
                $statusMessage = $this->getStatusMessage($request);
                if ($statusMessage) {
                    $templateMgr = TemplateManager::getManager($request);
                    $templateMgr->assign([
                        'statusMessage' => htmlentities($statusMessage),
                    ]);
                    return new JSONMessage(true, $templateMgr->fetch($this->getTemplateResource('statusMessage.tpl')));
                }
        }
        return parent::manage($args, $request);
    }

    /**
     * @copydoc ImportExportPlugin::display()
     */
    public function display($args, $request)
    {
        parent::display($args, $request);

        $context = $request->getContext();
        switch (array_shift($args)) {
            case 'index':
            case '':
                // Check for configuration errors:
                $configurationErrors = [];
                // missing plugin settings
                $form = $this->_instantiateSettingsForm($context);
                foreach ($form->getFormFields() as $fieldName => $fieldType) {
                    if ($form->isOptional($fieldName)) {
                        continue;
                    }
                    $pluginSetting = $this->getSetting($context->getId(), $fieldName);
                    if (empty($pluginSetting)) {
                        $configurationErrors[] = EXPORT_CONFIG_ERROR_SETTINGS;
                        break;
                    }
                }

                // Add link actions
                $actions = $this->getExportActions($context);
                $actionNames = array_intersect_key($this->getExportActionNames(), array_flip($actions));
                $linkActions = [];
                foreach ($actionNames as $action => $actionName) {
                    $linkActions[] = new LinkAction($action, new NullAction(), $actionName);
                }
                $templateMgr = TemplateManager::getManager($request);
                $templateMgr->assign([
                    'plugin' => $this,
                    'actionNames' => $actionNames,
                    'configurationErrors' => $configurationErrors,
                ]);
                break;
            case 'exportSubmissions':
            case 'exportRepresentations':
                $selectedSubmissions = (array) $request->getUserVar('selectedSubmissions');
                $selectedRepresentations = (array) $request->getUserVar('selectedRepresentations');
                $tab = (string) $request->getUserVar('tab');
                $noValidation = $request->getUserVar('validation') ? false : true;

                if (empty($selectedSubmissions) && empty($selectedRepresentations)) {
                    fatalError(__('plugins.importexport.common.error.noObjectsSelected'));
                }
                if (!empty($selectedSubmissions)) {
                    $objects = $this->getPublishedSubmissions($selectedSubmissions, $context);
                    $filter = $this->getSubmissionFilter();
                    $objectsFileNamePart = 'preprints';
                } elseif (!empty($selectedRepresentations)) {
                    $objects = $this->getPreprintGalleys($selectedRepresentations);
                    $filter = $this->getRepresentationFilter();
                    $objectsFileNamePart = 'galleys';
                }

                // Execute export action
                $this->executeExportAction($request, $objects, $filter, $tab, $objectsFileNamePart, $noValidation);
        }
    }

    /**
     * Execute export action.
     *
     * @param $request Request
     * @param $objects array Array of objects to be exported
     * @param $filter string Filter to use
     * @param $tab string Tab to return to
     * @param $objectsFileNamePart string Export file name part for this kind of objects
     * @param $noValidation boolean If set to true no XML validation will be done
     */
    public function executeExportAction($request, $objects, $filter, $tab, $objectsFileNamePart, $noValidation = null)
    {
        $context = $request->getContext();
        $path = ['plugin', $this->getName()];
        if ($request->getUserVar(EXPORT_ACTION_EXPORT)) {
            assert($filter != null);
            // Get the XML
            $exportXml = $this->exportXML($objects, $filter, $context, $noValidation);
            $fileManager = new FileManager();
            $exportFileName = $this->getExportFileName($this->getExportPath(), $objectsFileNamePart, $context, '.xml');
            $fileManager->writeFile($exportFileName, $exportXml);
            $fileManager->downloadByPath($exportFileName);
            $fileManager->deleteByPath($exportFileName);
        } elseif ($request->getUserVar(EXPORT_ACTION_DEPOSIT)) {
            assert($filter != null);
            // Get the XML
            $exportXml = $this->exportXML($objects, $filter, $context, $noValidation);
            // Write the XML to a file.
            // export file name example: crossref-20160723-160036-preprints-1.xml
            $fileManager = new FileManager();
            $exportFileName = $this->getExportFileName($this->getExportPath(), $objectsFileNamePart, $context, '.xml');
            $fileManager->writeFile($exportFileName, $exportXml);
            // Deposit the XML file.
            $result = $this->depositXML($objects, $context, $exportFileName);
            // send notifications
            if ($result === true) {
                $this->_sendNotification(
                    $request->getUser(),
                    $this->getDepositSuccessNotificationMessageKey(),
                    NOTIFICATION_TYPE_SUCCESS
                );
            } else {
                if (is_array($result)) {
                    foreach ($result as $error) {
                        assert(is_array($error) && count($error) >= 1);
                        $this->_sendNotification(
                            $request->getUser(),
                            $error[0],
                            NOTIFICATION_TYPE_ERROR,
                            ($error[1] ?? null)
                        );
                    }
                }
            }
            // Remove all temporary files.
            $fileManager->deleteByPath($exportFileName);
            // redirect back to the right tab
            $request->redirect(null, null, null, $path, null, $tab);
        } elseif ($request->getUserVar(EXPORT_ACTION_MARKREGISTERED)) {
            $this->markRegistered($context, $objects);
            // redirect back to the right tab
            $request->redirect(null, null, null, $path, null, $tab);
        } else {
            $dispatcher = $request->getDispatcher();
            $dispatcher->handle404();
        }
    }

    /**
     * Get the locale key used in the notification for
     * the successful deposit.
     */
    public function getDepositSuccessNotificationMessageKey()
    {
        return 'plugins.importexport.common.register.success';
    }

    /**
     * Deposit XML document.
     * This must be implemented in the subclasses, if the action is supported.
     *
     * @param $objects mixed Array of or single published submission or galley
     * @param $context Context
     * @param $filename Export XML filename
     *
     * @return boolean Whether the XML document has been registered
     */
    abstract public function depositXML($objects, $context, $filename);

    /**
     * Get detailed message of the object status i.e. failure messages.
     * Parameters needed have to be in the request object.
     *
     * @param $request PKPRequest
     *
     * @return string Preformatted text that will be displayed in a div element in the modal
     */
    public function getStatusMessage($request)
    {
        return null;
    }

    /**
     * Get the submission filter.
     *
     * @return string|null
     */
    public function getSubmissionFilter()
    {
        return null;
    }

    /**
     * Get the representation filter.
     *
     * @return string|null
     */
    public function getRepresentationFilter()
    {
        return null;
    }

    /**
     * Get status names for the filter search option.
     *
     * @return array (string status => string text)
     */
    public function getStatusNames()
    {
        return [
            EXPORT_STATUS_ANY => __('plugins.importexport.common.status.any'),
            EXPORT_STATUS_NOT_DEPOSITED => __('plugins.importexport.common.status.notDeposited'),
            EXPORT_STATUS_MARKEDREGISTERED => __('plugins.importexport.common.status.markedRegistered'),
            EXPORT_STATUS_REGISTERED => __('plugins.importexport.common.status.registered'),
        ];
    }

    /**
     * Get status actions for the display to the user,
     * i.e. links to a web site with more information about the status.
     *
     * @param $pubObject
     *
     * @return array (string status => link)
     */
    public function getStatusActions($pubObject)
    {
        return [];
    }

    /**
     * Get actions.
     *
     * @param $context Context
     *
     * @return array
     */
    public function getExportActions($context)
    {
        $actions = [EXPORT_ACTION_EXPORT, EXPORT_ACTION_MARKREGISTERED];
        if ($this->getSetting($context->getId(), 'username') && $this->getSetting($context->getId(), 'password')) {
            array_unshift($actions, EXPORT_ACTION_DEPOSIT);
        }
        return $actions;
    }

    /**
     * Get action names.
     *
     * @return array (string action => string text)
     */
    public function getExportActionNames()
    {
        return [
            EXPORT_ACTION_DEPOSIT => __('plugins.importexport.common.action.register'),
            EXPORT_ACTION_EXPORT => __('plugins.importexport.common.action.export'),
            EXPORT_ACTION_MARKREGISTERED => __('plugins.importexport.common.action.markRegistered'),
        ];
    }

    /**
     * Return the name of the plugin's deployment class.
     *
     * @return string
     */
    abstract public function getExportDeploymentClassName();

    /**
     * Get the XML for selected objects.
     *
     * @param $objects mixed Array of or single published submission or galley
     * @param $filter string
     * @param $context Context
     * @param $noValidation boolean If set to true no XML validation will be done
     *
     * @return string XML document.
     */
    public function exportXML($objects, $filter, $context, $noValidation = null)
    {
        $filterDao = DAORegistry::getDAO('FilterDAO'); /* @var $filterDao FilterDAO */
        $exportFilters = $filterDao->getObjectsByGroup($filter);
        assert(count($exportFilters) == 1); // Assert only a single serialization filter
        $exportFilter = array_shift($exportFilters);
        $exportDeployment = $this->_instantiateExportDeployment($context);
        $exportFilter->setDeployment($exportDeployment);
        if ($noValidation) {
            $exportFilter->setNoValidation($noValidation);
        }
        libxml_use_internal_errors(true);
        $exportXml = $exportFilter->execute($objects, true);
        $xml = $exportXml->saveXml();
        $errors = array_filter(libxml_get_errors(), function ($a) {
            return $a->level == LIBXML_ERR_ERROR || $a->level == LIBXML_ERR_FATAL;
        });
        if (!empty($errors)) {
            $this->displayXMLValidationErrors($errors, $xml);
        }
        return $xml;
    }

    /**
     * Mark selected submissions as registered.
     *
     * @param $context Context
     * @param $objects array Array of published submissions or galleys
     */
    public function markRegistered($context, $objects)
    {
        foreach ($objects as $object) {
            $object->setData($this->getDepositStatusSettingName(), EXPORT_STATUS_MARKEDREGISTERED);
            $this->updateObject($object);
        }
    }

    /**
     * Update the given object.
     *
     * @param $object Submission|PreprintGalley
     */
    protected function updateObject($object)
    {
        // Register a hook for the required additional
        // object fields. We do this on a temporary
        // basis as the hook adds a performance overhead
        // and the field will "stealthily" survive even
        // when the DAO does not know about it.
        $dao = $object->getDAO();
        $dao->updateObject($object);
    }

    /**
     * Add properties for this type of public identifier to the entity's list for
     * storage in the database.
     * This is used for non-SchemaDAO-backed entities only.
     *
     * @see PubObjectsExportPlugin::addToSchema()
     *
     * @param $hookName string
     */
    public function getAdditionalFieldNames($hookName, $args)
    {
        assert(count($args) == 2);
        $additionalFields = & $args[1];
        assert(is_array($additionalFields));
        foreach ($this->_getObjectAdditionalSettings() as $fieldName) {
            $additionalFields[] = $fieldName;
        }

        return false;
    }

    /**
     * Add properties for this type of public identifier to the entity's list for
     * storage in the database.
     * This is used for SchemaDAO-backed entities only.
     *
     * @see PKPPubIdPlugin::getAdditionalFieldNames()
     *
     * @param $hookName string `Schema::get::publication`
     * @param $params array
     */
    public function addToSchema($hookName, $params)
    {
        $schema = & $params[0];
        foreach ($this->_getObjectAdditionalSettings() as $fieldName) {
            $schema->properties->{$fieldName} = (object) [
                'type' => 'string',
                'apiSummary' => true,
                'validation' => ['nullable'],
            ];
        }

        return false;
    }

    /**
     * Get a list of additional setting names that should be stored with the objects.
     *
     * @return array
     */
    protected function _getObjectAdditionalSettings()
    {
        return [$this->getDepositStatusSettingName()];
    }

    /**
     * @copydoc AcronPlugin::parseCronTab()
     */
    public function callbackParseCronTab($hookName, $args)
    {
        $taskFilesPath = & $args[0];
        $taskFilesPath[] = $this->getPluginPath() . DIRECTORY_SEPARATOR . 'scheduledTasks.xml';
        return false;
    }

    /**
     * Retrieve all unregistered preprints.
     *
     * @param $context Context
     *
     * @return array
     */
    public function getUnregisteredPreprints($context)
    {
        // Retrieve all published submissions that have not yet been registered.
        $submissionDao = DAORegistry::getDAO('SubmissionDAO'); /* @var $submissionDao SubmissionDAO */
        $preprints = $submissionDao->getExportable(
            $context->getId(),
            null,
            null,
            null,
            $this->getDepositStatusSettingName(),
            EXPORT_STATUS_NOT_DEPOSITED,
            null
        );
        return $preprints->toArray();
    }
    /**
     * Check whether we are in test mode.
     *
     * @param $context Context
     *
     * @return boolean
     */
    public function isTestMode($context)
    {
        return ($this->getSetting($context->getId(), 'testMode') == 1);
    }

    /**
     * Get deposit status setting name.
     *
     * @return string
     */
    public function getDepositStatusSettingName()
    {
        return $this->getPluginSettingsPrefix() . '::status';
    }



    /**
     * @copydoc PKPImportExportPlugin::usage
     */
    public function usage($scriptName)
    {
        echo __(
            'plugins.importexport.' . $this->getPluginSettingsPrefix() . '.cliUsage',
            [
                'scriptName' => $scriptName,
                'pluginName' => $this->getName()
            ]
        ) . "\n";
    }

    /**
     * @copydoc PKPImportExportPlugin::executeCLI()
     */
    public function executeCLI($scriptName, &$args)
    {
        AppLocale::requireComponents(LOCALE_COMPONENT_APP_MANAGER);

        $command = array_shift($args);
        if (!in_array($command, ['export', 'register'])) {
            $this->usage($scriptName);
            return;
        }

        $outputFile = $command == 'export' ? array_shift($args) : null;
        $contextPath = array_shift($args);
        $objectType = array_shift($args);

        $contextDao = DAORegistry::getDAO('ServerDAO');
        $context = $contextDao->getByPath($contextPath);
        if (!$context) {
            if ($contextPath != '') {
                echo __('plugins.importexport.common.cliError') . "\n";
                echo __('plugins.importexport.common.error.unknownServer', ['serverPath' => $contextPath]) . "\n\n";
            }
            $this->usage($scriptName);
            return;
        }

        if ($outputFile) {
            if ($this->isRelativePath($outputFile)) {
                $outputFile = PWD . '/' . $outputFile;
            }
            $outputDir = dirname($outputFile);
            if (!is_writable($outputDir) || (file_exists($outputFile) && !is_writable($outputFile))) {
                echo __('plugins.importexport.common.cliError') . "\n";
                echo __('plugins.importexport.common.export.error.outputFileNotWritable', ['param' => $outputFile]) . "\n\n";
                $this->usage($scriptName);
                return;
            }
        }

        switch ($objectType) {
            case 'preprints':
                $objects = $this->getPublishedSubmissions($args, $context);
                $filter = $this->getSubmissionFilter();
                $objectsFileNamePart = 'preprints';
                break;
            case 'galleys':
                $objects = $this->getPreprintGalleys($args);
                $filter = $this->getRepresentationFilter();
                $objectsFileNamePart = 'galleys';
                break;
            default:
                $this->usage($scriptName);
                return;

        }
        if (empty($objects)) {
            echo __('plugins.importexport.common.cliError') . "\n";
            echo __('plugins.importexport.common.error.unknownObjects') . "\n\n";
            $this->usage($scriptName);
            return;
        }
        if (!$filter) {
            $this->usage($scriptName);
            return;
        }

        $this->executeCLICommand($scriptName, $command, $context, $outputFile, $objects, $filter, $objectsFileNamePart);
        return;
    }

    /**
     * Execute the CLI command
     *
     * @param $scriptName The name of the command-line script (displayed as usage info)
     * @param $command string (export or register)
     * @param $context Context
     * @param $outputFile string Path to the file where the exported XML should be saved
     * @param $objects array Objects to be exported or registered
     * @param $filter string Filter to use
     * @param $objectsFileNamePart string Export file name part for this kind of objects
     */
    public function executeCLICommand($scriptName, $command, $context, $outputFile, $objects, $filter, $objectsFileNamePart)
    {
        $exportXml = $this->exportXML($objects, $filter, $context);
        if ($command == 'export' && $outputFile) {
            file_put_contents($outputFile, $exportXml);
        }

        if ($command == 'register') {
            $fileManager = new FileManager();
            $exportFileName = $this->getExportFileName($this->getExportPath(), $objectsFileNamePart, $context, '.xml');
            $fileManager->writeFile($exportFileName, $exportXml);
            $result = $this->depositXML($objects, $context, $exportFileName);
            if ($result === true) {
                echo __('plugins.importexport.common.register.success') . "\n";
            } else {
                echo __('plugins.importexport.common.cliError') . "\n";
                if (is_array($result)) {
                    foreach ($result as $error) {
                        assert(is_array($error) && count($error) >= 1);
                        $errorMessage = __($error[0], ['param' => ($error[1] ?? null)]);
                        echo "*** ${errorMessage}\n";
                    }
                    echo "\n";
                } else {
                    echo __('plugins.importexport.common.register.error.mdsError', ['param' => ' - ']) . "\n\n";
                }
                $this->usage($scriptName);
            }
            $fileManager->deleteByPath($exportFileName);
        }
    }

    /**
     * Get published submissions from submission IDs.
     *
     * @param $submissionIds array
     * @param $context Context
     *
     * @return array
     */
    public function getPublishedSubmissions($submissionIds, $context)
    {
        $submissions = array_map(function ($submissionId) {
            return Services::get('submission')->get($submissionId);
        }, $submissionIds);
        return array_filter($submissions, function ($submission) {
            return $submission->getData('status') === PKPSubmission::STATUS_PUBLISHED;
        });
    }

    /**
     * Get preprint galleys from gallley IDs.
     *
     * @param $galleyIds array
     *
     * @return array
     */
    public function getPreprintGalleys($galleyIds)
    {
        $galleys = [];
        $preprintGalleyDao = DAORegistry::getDAO('PreprintGalleyDAO');
        foreach ($galleyIds as $galleyId) {
            $preprintGalley = $preprintGalleyDao->getById($galleyId);
            if ($preprintGalley) {
                $galleys[] = $preprintGalley;
            }
        }
        return $galleys;
    }

    /**
     * Add a notification.
     *
     * @param $user User
     * @param $message string An i18n key.
     * @param $notificationType integer One of the NOTIFICATION_TYPE_* constants.
     * @param $param string An additional parameter for the message.
     */
    public function _sendNotification($user, $message, $notificationType, $param = null)
    {
        static $notificationManager = null;
        if (is_null($notificationManager)) {
            import('classes.notification.NotificationManager');
            $notificationManager = new NotificationManager();
        }
        if (!is_null($param)) {
            $params = ['param' => $param];
        } else {
            $params = null;
        }
        $notificationManager->createTrivialNotification(
            $user->getId(),
            $notificationType,
            ['contents' => __($message, $params)]
        );
    }

    /**
     * Instantiate the export deployment.
     *
     * @param $context Context
     *
     * @return PKPImportExportDeployment
     */
    public function _instantiateExportDeployment($context)
    {
        $exportDeploymentClassName = $this->getExportDeploymentClassName();
        $this->import($exportDeploymentClassName);
        $exportDeployment = new $exportDeploymentClassName($context, $this);
        return $exportDeployment;
    }

    /**
     * Instantiate the settings form.
     *
     * @param $context Context
     *
     * @return CrossRefSettingsForm
     */
    public function _instantiateSettingsForm($context)
    {
        $settingsFormClassName = $this->getSettingsFormClassName();
        $this->import('classes.form.' . $settingsFormClassName);
        $settingsForm = new $settingsFormClassName($this, $context->getId());
        return $settingsForm;
    }

    /**
     * Get the DAOs for objects that need to be augmented with additional settings.
     *
     * @return array
     */
    protected function _getDAOs()
    {
        return [
            DAORegistry::getDAO('PublicationDAO'),
            DAORegistry::getDAO('SubmissionDAO'),
            Application::getRepresentationDAO(),
            DAORegistry::getDAO('SubmissionFileDAO'),
        ];
    }
<<<<<<< HEAD

    /**
     * @see ImportExportPlugin::getImportFilter
     */
    public function getImportFilter($xmlFile)
    {
        throw new BadMethodCallException();
    }

    /**
     * @see ImportExportPlugin::getExportFilter
     */
    public function getExportFilter($exportType)
    {
        throw new BadMethodCallException();
    }

    /**
     * @see ImportExportPlugin::getAppSpecificDeployment
     */
    public function getAppSpecificDeployment($context, $user)
    {
        throw new BadMethodCallException();
    }
}

if (!PKP_STRICT_MODE) {
    class_alias('\APP\plugins\PubObjectsExportPlugin', '\PubObjectExportsPlugin');
=======
>>>>>>> 46c0f5ac
}<|MERGE_RESOLUTION|>--- conflicted
+++ resolved
@@ -789,35 +789,8 @@
             DAORegistry::getDAO('SubmissionFileDAO'),
         ];
     }
-<<<<<<< HEAD
-
-    /**
-     * @see ImportExportPlugin::getImportFilter
-     */
-    public function getImportFilter($xmlFile)
-    {
-        throw new BadMethodCallException();
-    }
-
-    /**
-     * @see ImportExportPlugin::getExportFilter
-     */
-    public function getExportFilter($exportType)
-    {
-        throw new BadMethodCallException();
-    }
-
-    /**
-     * @see ImportExportPlugin::getAppSpecificDeployment
-     */
-    public function getAppSpecificDeployment($context, $user)
-    {
-        throw new BadMethodCallException();
-    }
 }
 
 if (!PKP_STRICT_MODE) {
     class_alias('\APP\plugins\PubObjectsExportPlugin', '\PubObjectExportsPlugin');
-=======
->>>>>>> 46c0f5ac
 }