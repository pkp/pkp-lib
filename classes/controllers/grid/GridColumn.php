--- conflicted
+++ resolved
@@ -161,8 +161,6 @@
         // The default implementation returns an empty array
         return [];
     }
-<<<<<<< HEAD
-=======
 
     /**
      * Method expected by ColumnBasedGridCellProvider
@@ -175,16 +173,4 @@
     {
         return [];
     }
-}
-
-if (!PKP_STRICT_MODE) {
-    class_alias('\PKP\controllers\grid\GridColumn', '\GridColumn');
-    foreach ([
-        'COLUMN_ALIGNMENT_LEFT',
-        'COLUMN_ALIGNMENT_CENTER',
-        'COLUMN_ALIGNMENT_RIGHT',
-    ] as $constantName) {
-        define($constantName, constant('\GridColumn::' . $constantName));
-    }
->>>>>>> 412881a4
 }