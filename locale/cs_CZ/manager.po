--- conflicted
+++ resolved
@@ -3297,7 +3297,6 @@
 msgid "stats.name.submissionsInProgress"
 msgstr "Probíhající podání příspěvků"
 
-<<<<<<< HEAD
 #, fuzzy
 msgid "manager.setup.submissionPreparationChecklist"
 msgstr "Zaškrtávací seznam pro přípravu příspěvku"
@@ -3305,7 +3304,7 @@
 #, fuzzy
 msgid "manager.setup.submissionPreparationChecklistDescription"
 msgstr "V průběhu podávání příspěvku do časopisu jsou autoři nejdříve požádáni, aby zaškrtli všechny položky v Zaškrtávacím seznamu pro přípravu příspěvku a potvrdili tak jejich splnění; poté mohou postupovat dále. Zaškrtávací seznam je také zobrazen v Pokyny autorům v části O časopisu. Seznam můžete upravit níže, pamatujte ale, že aby autoři mohli pokračovat dále v odesílání svého příspěvku, budou muset zaškrtnutím potvrdit všechny položky tohoto seznamu."
-=======
+
 msgid "emailTemplate.variable.statisticsReportNotify.otherSubmissions"
 msgstr "Počet příspěvků nezahrnutých do ostatních součtů"
 
@@ -3425,5 +3424,4 @@
 msgstr ""
 "Zda zasílat redaktorům měsíční e-mail se statistikami o vydávání časopisu, "
 "například o počtu přijatých a odmítnutých příspěvků. Redaktoři se mohou z "
-"odběru tohoto e-mailu odhlásit ve svém uživatelském profilu."
->>>>>>> db316b7d
+"odběru tohoto e-mailu odhlásit ve svém uživatelském profilu."