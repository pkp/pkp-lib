<?php

/**
 * @file classes/plugins/ImportExportPlugin.php
 *
 * Copyright (c) 2014-2021 Simon Fraser University
 * Copyright (c) 2003-2021 John Willinsky
 * Distributed under the GNU GPL v3. For full terms see the file docs/COPYING.
 *
 * @class ImportExportPlugin
 *
 * @ingroup plugins
 *
 * @brief Abstract class for import/export plugins
 */

namespace PKP\plugins;

use APP\facades\Repo;
use APP\template\TemplateManager;
use DateTime;
use Exception;
use PKP\config\Config;
use PKP\context\Context;
use PKP\core\JSONMessage;
use PKP\core\PKPApplication;
use PKP\core\PKPRequest;
use PKP\core\PKPSessionGuard;
use PKP\db\DAORegistry;
use PKP\file\FileManager;
use PKP\linkAction\LinkAction;
use PKP\linkAction\request\RedirectAction;
use PKP\plugins\importexport\native\PKPNativeImportExportDeployment;
use PKP\plugins\importexport\PKPImportExportDeployment;

abstract class ImportExportPlugin extends Plugin
{
    /** @var PKPImportExportDeployment The deployment that processes import/export operations */
    public $_childDeployment = null;

    /** @var \APP\core\Request Request made available for plugin URL generation */
    public $_request;

    protected const EXPORT_FILE_DATE_PART_FORMAT = 'Ymd-His';

    /**
     * Execute import/export tasks using the command-line interface.
     *
     * @param string $scriptName The name of the command-line script (displayed as usage info)
     * @param array $args Parameters to the plugin
     */
    abstract public function executeCLI($scriptName, &$args);

    /**
     * Display the command-line usage information
     *
     * @param string $scriptName
     */
    abstract public function usage($scriptName);

    /**
     * Whether this plugin provides CLI import/export
     */
    public function supportsCLI(): bool
    {
        return true;
    }

    /**
     * @copydoc Plugin::getActions()
     */
    public function getActions($request, $actionArgs)
    {
        $dispatcher = $request->getDispatcher();
        return array_merge(
            [
                new LinkAction(
                    'settings',
                    new RedirectAction($dispatcher->url(
                        $request,
                        PKPApplication::ROUTE_PAGE,
                        null,
                        'management',
                        'importexport',
                        ['plugin', $this->getName()]
                    )),
                    __('manager.importExport'),
                    null
                ),
            ],
            parent::getActions($request, $actionArgs)
        );
    }

    /**
     * Display the import/export plugin.
     *
     * @param array $args
     * @param PKPRequest $request
     */
    public function display($args, $request)
    {
        $templateMgr = TemplateManager::getManager($request);
        $templateMgr->registerPlugin('function', 'plugin_url', $this->pluginUrl(...));
        $this->_request = $request; // Store this for use by the pluginUrl function
        $templateMgr->assign([
            'breadcrumbs' => [
                [
                    'id' => 'tools',
                    'name' => __('navigation.tools'),
                    'url' => $request->getRouter()->url($request, null, 'management', 'tools'),
                ],
                [
                    'id' => $this->getPluginPath(),
                    'name' => $this->getDisplayName()
                ],
            ],
            'pageTitle' => $this->getDisplayName(),
        ]);
    }

    /**
     * Generate a URL into the plugin.
     *
     * @see calling conventions at http://www.smarty.net/docsv2/en/api.register.function.tpl
     *
     * @param array $params
     * @param \Smarty $smarty
     *
     * @return string
     */
    public function pluginUrl($params, $smarty)
    {
        $dispatcher = $this->_request->getDispatcher();
        return $dispatcher->url($this->_request, PKPApplication::ROUTE_PAGE, null, 'management', 'importexport', array_merge(['plugin', $this->getName(), $params['path'] ?? []]));
    }

    /**
     * Check if this is a relative path to the xml document
     * that describes public identifiers to be imported.
     *
     * @param string $url path to the xml file
     */
    public function isRelativePath($url)
    {
        // FIXME This is not very comprehensive, but will work for now.
        if ($this->isAllowedMethod($url)) {
            return false;
        }
        if ($url[0] == '/') {
            return false;
        }
        return true;
    }

    /**
     * Determine whether the specified URL describes an allowed protocol.
     *
     * @param string $url
     *
     * @return bool
     */
    public function isAllowedMethod($url)
    {
        $allowedPrefixes = [
            'http://',
            'ftp://',
            'https://',
            'ftps://'
        ];
        foreach ($allowedPrefixes as $prefix) {
            if (substr($url, 0, strlen($prefix)) === $prefix) {
                return true;
            }
        }
        return false;
    }

    /**
     * Get the plugin ID used as plugin settings prefix.
     *
     * @return string
     */
    public function getPluginSettingsPrefix()
    {
        return '';
    }

    /**
     * Return the plugin export directory.
     *
     * @return string The export directory path.
     */
    public function getExportPath()
    {
        return Config::getVar('files', 'files_dir') . '/temp/';
    }

    /**
     * Return the whole export file name.
     *
     * @param string $basePath Base path for temporary file storage
     * @param string $objectsFileNamePart Part different for each object type.
     * @param string $extension
     *
     * @return string
     */
    public function getExportFileName($basePath, $objectsFileNamePart, Context $context, $extension = '.xml', ?DateTime $dateFilenamePart = null)
    {
        $dateFilenamePartString = date(self::EXPORT_FILE_DATE_PART_FORMAT);

        if (isset($dateFilenamePart)) {
            $dateFilenamePartString = $dateFilenamePart->format(self::EXPORT_FILE_DATE_PART_FORMAT);
        }

        return $basePath . $this->getPluginSettingsPrefix() . '-' . $dateFilenamePartString . '-' . $objectsFileNamePart . '-' . $context->getId() . $extension;
    }

    /**
     * Display XML validation errors.
     *
     * @param array $errors
     * @param string $xml
     */
    public function displayXMLValidationErrors($errors, $xml)
    {
        if (PKPSessionGuard::isSessionDisable()) {
            echo __('plugins.importexport.common.validationErrors') . "\n";
            foreach ($errors as $error) {
                echo trim($error->message) . "\n";
            }
            libxml_clear_errors();
            echo __('plugins.importexport.common.invalidXML') . "\n";
            echo $xml . "\n";
        } else {
            header('Content-type: text/html; charset=utf-8');
            echo '<html><body>';
            echo '<h2>' . __('plugins.importexport.common.validationErrors') . '</h2>';
            foreach ($errors as $error) {
                echo '<p>' . trim($error->message) . '</p>';
            }
            libxml_clear_errors();
            echo '<h3>' . __('plugins.importexport.common.invalidXML') . '</h3>';
            echo '<p><pre>' . htmlspecialchars($xml) . '</pre></p>';
            echo '</body></html>';
        }
        throw new Exception(__('plugins.importexport.common.error.validation'));
    }

    /**
     * Set the deployment that processes import/export operations
     */
    public function setDeployment($deployment)
    {
        $this->_childDeployment = $deployment;
    }

    /**
     * Get the deployment that processes import/export operations
     *
     * @return PKPImportExportDeployment
     */
    public function getDeployment()
    {
        return $this->_childDeployment;
    }

    /**
     * Get the submissions and proceed to the export
     *
     * @param array $submissionIds Array of submissions to export
     * @param PKPNativeImportExportDeployment $deployment
     * @param array $opts
     */
    public function getExportSubmissionsDeployment($submissionIds, $deployment, $opts = [])
    {
        $filter = $this->getExportFilter('exportSubmissions');

        $submissions = [];
        foreach ($submissionIds as $submissionId) {
            $submission = Repo::submission()->get($submissionId);

            if ($submission && $submission->getData('contextId') == $deployment->getContext()->getId()) {
                $submissions[] = $submission;
            }
        }

        $deployment->export($filter, $submissions, $opts);
    }

    /**
     * Save the export result as an XML
     *
     * @param PKPNativeImportExportDeployment $deployment
     *
     * @return string
     */
    public function exportResultXML($deployment)
    {
        $result = $deployment->processResult;
        $foundErrors = $deployment->isProcessFailed();

        $xml = null;
        if (!$foundErrors && $result) {
            $xml = $result->saveXml();
        }

        return $xml;
    }

    /**
     * Gets template result for the export process
     *
     * @param PKPNativeImportExportDeployment $deployment
     * @param \PKP\template\PKPTemplateManager $templateMgr
     * @param string $exportFileName
     *
     * @return string
     */
    public function getExportTemplateResult($deployment, $templateMgr, $exportFileName)
    {
        $result = $deployment->processResult;
        $problems = $deployment->getWarningsAndErrors();
        $foundErrors = $deployment->isProcessFailed();

        if (!$foundErrors) {
            $exportXml = $result->saveXml();

            if ($exportXml) {
                $dateFilenamePart = new DateTime();
                $this->writeExportedFile($exportFileName, $exportXml, $deployment->getContext(), $dateFilenamePart);
                $templateMgr->assign('exportedFileDatePart', $dateFilenamePart->format(self::EXPORT_FILE_DATE_PART_FORMAT));
                $templateMgr->assign('exportedFileContentNamePart', $exportFileName);
            }
        }

        $templateMgr->assign('validationErrors', $deployment->getXMLValidationErrors());

        $templateMgr->assign('errorsAndWarnings', $problems);
        $templateMgr->assign('errorsFound', $foundErrors);

        // Display the results
        $json = new JSONMessage(true, $templateMgr->fetch('plugins/importexport/resultsExport.tpl'));
        header('Content-Type: application/json');
        return $json->getString();
    }

    /**
     * Gets template result for the import process
     *
     * @param string $filter
     * @param string $xmlString
     * @param PKPNativeImportExportDeployment $deployment
     * @param \PKP\template\PKPTemplateManager $templateMgr
     *
     * @return string
     */
    public function getImportTemplateResult($filter, $xmlString, $deployment, $templateMgr)
    {
        $deployment->import($filter, $xmlString);

        $templateMgr->assign('content', $deployment->processResult);
        $templateMgr->assign('validationErrors', $deployment->getXMLValidationErrors());

        $problems = $deployment->getWarningsAndErrors();
        $foundErrors = $deployment->isProcessFailed();

        $templateMgr->assign('errorsAndWarnings', $problems);
        $templateMgr->assign('errorsFound', $foundErrors);

        $templateMgr->assign('importedRootObjects', $deployment->getImportedRootEntitiesWithNames());

        // Display the results
        $json = new JSONMessage(true, $templateMgr->fetch('plugins/importexport/resultsImport.tpl'));
        header('Content-Type: application/json');
        return $json->getString();
    }

    /**
     * Gets the imported file path
     *
     * @param int $temporaryFileId
     * @param \PKP\user\User $user
     *
     * @return string
     */
    public function getImportedFilePath($temporaryFileId, $user)
    {
        $temporaryFileDao = DAORegistry::getDAO('TemporaryFileDAO'); /** @var \PKP\file\TemporaryFileDAO $temporaryFileDao */

        $temporaryFile = $temporaryFileDao->getTemporaryFile($temporaryFileId, $user->getId());
        if (!$temporaryFile) {
            $json = new JSONMessage(true, __('plugins.inportexport.native.uploadFile'));
            header('Content-Type: application/json');
            return $json->getString();
        }
        $temporaryFilePath = $temporaryFile->getFilePath();

        return $temporaryFilePath;
    }

    /**
     * Gets a tab to display after the import/export operation is over
     *
     * @param PKPRequest $request
     * @param string $title
     * @param string $bounceUrl
     * @param array $bounceParameterArray
     *
     * @return string
     */
    public function getBounceTab($request, $title, $bounceUrl, $bounceParameterArray)
    {
        if (!$request->checkCSRF()) {
            throw new Exception('CSRF mismatch!');
        }
        $json = new JSONMessage(true);
        $json->setEvent('addTab', [
            'title' => $title,
            'url' => $request->url(
                null,
                null,
                null,
                ['plugin', $this->getName(), $bounceUrl],
                array_merge($bounceParameterArray, ['csrfToken' => $request->getSession()->token()])
            ),
        ]);
        header('Content-Type: application/json');
        return $json->getString();
    }

    /**
     * Download file given its name
     */
    public function downloadExportedFile(string $exportedFileContentNamePart, string $exportedFileDatePart, PKPImportExportDeployment $deployment)
    {
        $date = DateTime::createFromFormat(self::EXPORT_FILE_DATE_PART_FORMAT, $exportedFileDatePart);
        if (!$date) {
            return false;
        }

        $exportFileName = $this->getExportFileName($this->getExportPath(), $exportedFileContentNamePart, $deployment->getContext(), '.xml', $date);
        $fileManager = new FileManager();
        $fileManager->downloadByPath($exportFileName);
        $fileManager->deleteByPath($exportFileName);

        return true;
    }

    /**
     * Create file given its name and content
     *
     *
     * @return string
     */
    public function writeExportedFile(string $filename, string $fileContent, Context $context, ?DateTime $dateFilenamePart = null)
    {
        $fileManager = new FileManager();
        $exportFileName = $this->getExportFileName($this->getExportPath(), $filename, $context, '.xml', $dateFilenamePart);
        $fileManager->writeFile($exportFileName, $fileContent);

        return $exportFileName;
    }
<<<<<<< HEAD
=======

    /**
     * @param string $exportType
     */
    public function getExportFilter($exportType) {
        throw new Exception('Not implemented');
    }
}

if (!PKP_STRICT_MODE) {
    class_alias('\PKP\plugins\ImportExportPlugin', '\ImportExportPlugin');
>>>>>>> 412881a4
}<|MERGE_RESOLUTION|>--- conflicted
+++ resolved
@@ -461,8 +461,6 @@
 
         return $exportFileName;
     }
-<<<<<<< HEAD
-=======
 
     /**
      * @param string $exportType
@@ -470,9 +468,4 @@
     public function getExportFilter($exportType) {
         throw new Exception('Not implemented');
     }
-}
-
-if (!PKP_STRICT_MODE) {
-    class_alias('\PKP\plugins\ImportExportPlugin', '\ImportExportPlugin');
->>>>>>> 412881a4
 }